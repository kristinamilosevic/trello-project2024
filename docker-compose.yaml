--- conflicted
+++ resolved
@@ -1,19 +1,6 @@
 version: '3.8'
 
 services:
-<<<<<<< HEAD
-  # frontend:
-  #   build:
-  #     context: ./frontend
-  #   ports:
-  #     - "4200:4200"  
-  #   depends_on:
-  #     - tasks-service
-  #     - projects-service
-  #     - users-service
-  #   networks:
-  #     - app-network
-=======
 
   # frontend:
     #   build:
@@ -40,7 +27,6 @@
       - mongo-tasks
     networks:
       - app-network
->>>>>>> 560c1907
 
   projects-service:
     build:
