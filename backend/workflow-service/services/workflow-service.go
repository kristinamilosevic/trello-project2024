--- conflicted
+++ resolved
@@ -299,36 +299,21 @@
 
 	return nil
 }
-
-<<<<<<< HEAD
 func (s *WorkflowService) GetProjectDependencies(ctx context.Context, projectID string) ([]models.TaskDependencyRelation, error) {
 	session := s.Driver.NewSession(ctx, neo4j.SessionConfig{AccessMode: neo4j.AccessModeRead})
 	defer session.Close(ctx)
 
 	result, err := session.ExecuteRead(ctx, func(tx neo4j.ManagedTransaction) (interface{}, error) {
-		query := `
+		query := ` 
 			MATCH (to:Task {projectId: $projectId})-[:DEPENDS_ON]->(from:Task)
-			RETURN from.id AS fromTaskId, to.id AS toTaskId
-		`
+            RETURN from.id AS fromTaskId, to.id AS toTaskId
+		`
+
 		res, err := tx.Run(ctx, query, map[string]interface{}{"projectId": projectID})
-=======
-func (s *WorkflowService) GetWorkflowByProject(ctx context.Context, projectID string) ([]models.TaskNode, []models.TaskDependencyRelation, error) {
-	session := s.Driver.NewSession(ctx, neo4j.SessionConfig{AccessMode: neo4j.AccessModeRead})
-	defer session.Close(ctx)
-
-	nodes, err := session.ExecuteRead(ctx, func(tx neo4j.ManagedTransaction) (any, error) {
-		query := `
-			MATCH (t:Task {projectId: $projectId})
-			RETURN t.id AS id, t.projectId AS projectId, t.name AS name,
-			       t.description AS description, t.blocked AS blocked
-		`
-		res, err := tx.Run(ctx, query, map[string]any{"projectId": projectID})
->>>>>>> d983d5d4
 		if err != nil {
 			return nil, err
 		}
 
-<<<<<<< HEAD
 		var deps []models.TaskDependencyRelation
 		for res.Next(ctx) {
 			record := res.Record()
@@ -345,7 +330,23 @@
 	}
 
 	return result.([]models.TaskDependencyRelation), nil
-=======
+}
+
+func (s *WorkflowService) GetWorkflowByProject(ctx context.Context, projectID string) ([]models.TaskNode, []models.TaskDependencyRelation, error) {
+	session := s.Driver.NewSession(ctx, neo4j.SessionConfig{AccessMode: neo4j.AccessModeRead})
+	defer session.Close(ctx)
+
+	nodes, err := session.ExecuteRead(ctx, func(tx neo4j.ManagedTransaction) (any, error) {
+		query := `
+			MATCH (t:Task {projectId: $projectId})
+			RETURN t.id AS id, t.projectId AS projectId, t.name AS name,
+			       t.description AS description, t.blocked AS blocked
+		`
+		res, err := tx.Run(ctx, query, map[string]any{"projectId": projectID})
+		if err != nil {
+			return nil, err
+		}
+
 		var taskNodes []models.TaskNode
 		for res.Next(ctx) {
 			record := res.Record()
@@ -401,5 +402,4 @@
 	}
 
 	return nodes.([]models.TaskNode), dependencies.([]models.TaskDependencyRelation), nil
->>>>>>> d983d5d4
 }