--- conflicted
+++ resolved
@@ -91,32 +91,6 @@
 
 	w.Header().Set("Content-Type", "application/json")
 	json.NewEncoder(w).Encode(deps)
-<<<<<<< HEAD
-=======
-}
-
-func (h *WorkflowHandler) UpdateBlockedStatus(w http.ResponseWriter, r *http.Request) {
-	vars := mux.Vars(r)
-	taskId := vars["taskId"]
-
-	var req struct {
-		Blocked bool `json:"blocked"`
-	}
-	err := json.NewDecoder(r.Body).Decode(&req)
-	if err != nil {
-		http.Error(w, "Invalid request body", http.StatusBadRequest)
-		return
-	}
-
-	err = h.WorkflowService.SetBlockedStatus(taskId, req.Blocked)
-	if err != nil {
-		log.Printf("Failed to update blocked status for task %s: %v", taskId, err)
-		http.Error(w, "Failed to update blocked status", http.StatusInternalServerError)
-		return
-	}
-
-	w.WriteHeader(http.StatusOK)
-	w.Write([]byte("Blocked status updated successfully"))
 }
 
 func (h *WorkflowHandler) GetProjectDependencies(w http.ResponseWriter, r *http.Request) {
@@ -134,5 +108,4 @@
 
 	w.Header().Set("Content-Type", "application/json")
 	json.NewEncoder(w).Encode(deps)
->>>>>>> 82c061ea
 }