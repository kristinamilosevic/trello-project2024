package handlers

import (
	"encoding/json"
	"net/http"
	"trello-project/microservices/workflow-service/models"
	"trello-project/microservices/workflow-service/services"
	"trello-project/microservices/workflow-service/services/commands"

	"github.com/gorilla/mux"
)

type WorkflowHandler struct {
	WorkflowService *services.WorkflowService
}

func NewWorkflowHandler(service *services.WorkflowService) *WorkflowHandler {

	return &WorkflowHandler{
		WorkflowService: service,
	}
}

func (h *WorkflowHandler) AddDependency(w http.ResponseWriter, r *http.Request) {
	var relation models.TaskDependencyRelation

	if err := json.NewDecoder(r.Body).Decode(&relation); err != nil {
		http.Error(w, "Invalid request body", http.StatusBadRequest)
		return
	}

	if relation.FromTaskID == "" || relation.ToTaskID == "" {
		http.Error(w, "Missing task IDs", http.StatusBadRequest)
		return
	}

<<<<<<< HEAD
	// CQRS poziv
	handler := commands.NewAddDependencyHandler(h.WorkflowService)
	cmd := commands.AddDependencyCommand{Dependency: relation}
	err := handler.Handle(r.Context(), cmd)

=======
	err := h.WorkflowService.AddDependency(context.Background(), relation)
>>>>>>> d983d5d4
	if err != nil {
		msg := err.Error()
		switch msg {
		case "dependency already exists":
			http.Error(w, "Dependency already exists", http.StatusConflict)
			return
		case "cannot add dependency: cycle detected":
			http.Error(w, "Cannot add dependency due to cycle", http.StatusConflict)
			return
		default:
			http.Error(w, msg, http.StatusBadRequest)
			return
		}
	}

	w.WriteHeader(http.StatusCreated)
	w.Write([]byte("Dependency successfully added"))
}

func (h *WorkflowHandler) EnsureTaskNode(w http.ResponseWriter, r *http.Request) {
	var taskNode models.TaskNode
	if err := json.NewDecoder(r.Body).Decode(&taskNode); err != nil {
		http.Error(w, "Invalid request body", http.StatusBadRequest)
		return
	}

	err := h.WorkflowService.EnsureTaskNode(r.Context(), taskNode)
	if err != nil {
		http.Error(w, "Failed to ensure task node: "+err.Error(), http.StatusInternalServerError)
		return
	}

	w.WriteHeader(http.StatusCreated)
	w.Write([]byte("Task node ensured"))
}

func (h *WorkflowHandler) GetDependencies(w http.ResponseWriter, r *http.Request) {
	vars := mux.Vars(r)
	taskId := vars["taskId"]

	if taskId == "" {
		http.Error(w, "Missing taskId parameter", http.StatusBadRequest)
		return
	}

	deps, err := h.WorkflowService.GetDependencies(r.Context(), taskId)
	if err != nil {
		http.Error(w, "Failed to get dependencies: "+err.Error(), http.StatusInternalServerError)
		return
	}

	w.Header().Set("Content-Type", "application/json")
	json.NewEncoder(w).Encode(deps)
}

func (h *WorkflowHandler) GetProjectDependencies(w http.ResponseWriter, r *http.Request) {
	projectId := mux.Vars(r)["projectId"]
	if projectId == "" {
		http.Error(w, "Missing projectId", http.StatusBadRequest)
		return
	}

	deps, err := h.WorkflowService.GetProjectDependencies(r.Context(), projectId)
	if err != nil {
		http.Error(w, "Failed to get dependencies: "+err.Error(), http.StatusInternalServerError)
		return
	}

<<<<<<< HEAD
	w.Header().Set("Content-Type", "application/json")
	json.NewEncoder(w).Encode(deps)
=======
	w.WriteHeader(http.StatusOK)
	w.Write([]byte("Blocked status updated successfully"))
}

func (h *WorkflowHandler) GetWorkflowGraph(w http.ResponseWriter, r *http.Request) {
	projectID := mux.Vars(r)["projectId"]

	nodes, dependencies, err := h.WorkflowService.GetWorkflowByProject(r.Context(), projectID)
	if err != nil {
		http.Error(w, err.Error(), http.StatusInternalServerError)
		return
	}

	response := map[string]interface{}{
		"nodes":        nodes,
		"dependencies": dependencies,
	}

	w.Header().Set("Content-Type", "application/json")
	json.NewEncoder(w).Encode(response)
>>>>>>> d983d5d4
}<|MERGE_RESOLUTION|>--- conflicted
+++ resolved
@@ -34,15 +34,11 @@
 		return
 	}
 
-<<<<<<< HEAD
 	// CQRS poziv
 	handler := commands.NewAddDependencyHandler(h.WorkflowService)
 	cmd := commands.AddDependencyCommand{Dependency: relation}
 	err := handler.Handle(r.Context(), cmd)
 
-=======
-	err := h.WorkflowService.AddDependency(context.Background(), relation)
->>>>>>> d983d5d4
 	if err != nil {
 		msg := err.Error()
 		switch msg {
@@ -111,12 +107,8 @@
 		return
 	}
 
-<<<<<<< HEAD
 	w.Header().Set("Content-Type", "application/json")
 	json.NewEncoder(w).Encode(deps)
-=======
-	w.WriteHeader(http.StatusOK)
-	w.Write([]byte("Blocked status updated successfully"))
 }
 
 func (h *WorkflowHandler) GetWorkflowGraph(w http.ResponseWriter, r *http.Request) {
@@ -135,5 +127,4 @@
 
 	w.Header().Set("Content-Type", "application/json")
 	json.NewEncoder(w).Encode(response)
->>>>>>> d983d5d4
 }