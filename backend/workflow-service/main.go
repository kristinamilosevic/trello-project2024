package main

import (
	"context"
	"fmt"
	"log"
	"net/http"
	"os"
	"time"

	"trello-project/microservices/workflow-service/handlers"
	"trello-project/microservices/workflow-service/services"

	"github.com/gorilla/mux"
	"github.com/joho/godotenv"
	"github.com/neo4j/neo4j-go-driver/v5/neo4j"
)

func enableCORS(next http.Handler) http.Handler {
	return http.HandlerFunc(func(w http.ResponseWriter, r *http.Request) {
		w.Header().Set("Access-Control-Allow-Origin", os.Getenv("CORS_ORIGIN"))
		w.Header().Set("Access-Control-Allow-Methods", "GET, POST, PUT, DELETE, OPTIONS")
		w.Header().Set("Access-Control-Allow-Headers", "Content-Type, Authorization")

		if r.Method == http.MethodOptions {
			w.WriteHeader(http.StatusOK)
			return
		}

		next.ServeHTTP(w, r)
	})
}

func main() {
	err := godotenv.Load(".env")
	if err != nil {
		log.Fatal("Error loading .env file")
	}

	neo4jUri := os.Getenv("NEO4J_URI")
	neo4jUser := os.Getenv("NEO4J_USERNAME")
	neo4jPassword := os.Getenv("NEO4J_PASSWORD")

	if neo4jUri == "" || neo4jUser == "" || neo4jPassword == "" {
		log.Fatal("Neo4j connection details are missing in .env")
	}

	driver, err := neo4j.NewDriverWithContext(neo4jUri, neo4j.BasicAuth(neo4jUser, neo4jPassword, ""))
	if err != nil {
		log.Fatalf("Failed to create Neo4j driver: %v", err)
	}
	defer driver.Close(context.Background())

	workflowService := services.NewWorkflowService(driver)
	workflowHandler := handlers.NewWorkflowHandler(workflowService)

	router := mux.NewRouter()

	router.HandleFunc("/api/workflow/dependency", workflowHandler.AddDependency).Methods("POST")
	router.HandleFunc("/api/workflow/task-node", workflowHandler.EnsureTaskNode).Methods("POST")
	router.HandleFunc("/api/workflow/dependencies/{taskId}", workflowHandler.GetDependencies).Methods("GET")
	router.HandleFunc("/api/workflow/task-node/{taskId}/blocked", workflowHandler.UpdateBlockedStatus).Methods("PUT")
	router.HandleFunc("/api/workflow/graph/{projectId}", workflowHandler.GetWorkflowGraph).Methods("GET")

	port := os.Getenv("SERVER_PORT")
	if port == "" {
<<<<<<< HEAD
		port = ":8005"
=======
		port = ":8005" // fallback portt
>>>>>>> 436b76be
	}

	srv := &http.Server{
		Handler:      router,
		Addr:         port,
		WriteTimeout: 10 * time.Second,
		ReadTimeout:  10 * time.Second,
	}

	fmt.Println("Workflow service running on port", port)
	log.Fatal(srv.ListenAndServe())
}<|MERGE_RESOLUTION|>--- conflicted
+++ resolved
@@ -64,11 +64,7 @@
 
 	port := os.Getenv("SERVER_PORT")
 	if port == "" {
-<<<<<<< HEAD
 		port = ":8005"
-=======
-		port = ":8005" // fallback portt
->>>>>>> 436b76be
 	}
 
 	srv := &http.Server{
