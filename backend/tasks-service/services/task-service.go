--- conflicted
+++ resolved
@@ -6,14 +6,13 @@
 	"encoding/json"
 	"fmt"
 	"html"
-	"io" // Keep this import for now, but ensure all custom logging uses logging.Logger
+	"io"
 	"net/http"
 	"os"
-<<<<<<< HEAD
 	"strings"
-=======
+
 	"trello-project/microservices/tasks-service/logging"
->>>>>>> d220c0cc
+
 	"trello-project/microservices/tasks-service/models"
 
 	"github.com/sony/gobreaker"
@@ -298,44 +297,22 @@
 }
 
 func (s *TaskService) CreateTask(projectID string, title, description string, status models.TaskStatus) (*models.Task, error) {
-	log.Println("⏳ Starting CreateTask...")
-
-<<<<<<< HEAD
-	// Provera validnosti projectID
+	logging.Logger.Info("⏳ Starting CreateTask...")
+
 	_, err := primitive.ObjectIDFromHex(projectID)
 	if err != nil {
-		log.Printf("❌ Invalid project ID: %v\n", err)
-=======
-	if dependsOn != nil {
-		var dependentTask models.Task
-		err := s.tasksCollection.FindOne(context.Background(), bson.M{"_id": *dependsOn}).Decode(&dependentTask)
-		if err != nil {
-			logging.Logger.Warnf("Event ID: DEPENDENT_TASK_NOT_FOUND, Description: Dependent task not found for ID: %s, error: %v", dependsOn.Hex(), err)
-			return nil, fmt.Errorf("dependent task not found")
-		}
-		logging.Logger.Infof("Event ID: DEPENDENT_TASK_FOUND, Description: Dependent task %s found for new task.", dependsOn.Hex())
-	}
-	// Provera validnosti projectID
-	_, err := primitive.ObjectIDFromHex(projectID)
-	if err != nil {
-		logging.Logger.Errorf("Event ID: INVALID_PROJECT_ID, Description: Invalid project ID format: %v", err)
->>>>>>> d220c0cc
+		logging.Logger.Errorf("❌ Invalid project ID: %v", err)
 		return nil, fmt.Errorf("invalid project ID format: %v", err)
 	}
 
-	// Ako status nije prosleđen, postavljamo podrazumevanu vrednost
 	if status == "" {
-		log.Println("ℹ️ Status not provided, setting to default (pending)")
+		logging.Logger.Info("ℹ️ Status not provided, setting to default (pending)")
 		status = models.StatusPending
-		logging.Logger.Infof("Event ID: DEFAULT_STATUS_SET, Description: Task status set to default 'Pending'.")
-	}
-
-	// Sanitizacija inputa
+	}
+
 	sanitizedTitle := html.EscapeString(title)
 	sanitizedDescription := html.EscapeString(description)
-	logging.Logger.Debugf("Event ID: INPUT_SANITIZED, Description: Title and description sanitized for new task.")
-
-	// Kreiranje objekta zadatka
+
 	task := &models.Task{
 		ID:          primitive.NewObjectID(),
 		ProjectID:   projectID,
@@ -344,92 +321,60 @@
 		Status:      status,
 	}
 
-	// Unos zadatka u MongoDB
-	log.Println("📦 Inserting task into MongoDB...")
+	logging.Logger.Info("📦 Inserting task into MongoDB...")
 	result, err := s.tasksCollection.InsertOne(context.Background(), task)
 	if err != nil {
-<<<<<<< HEAD
-		log.Printf("❌ Failed to insert task: %v\n", err)
-=======
-		logging.Logger.Errorf("Event ID: TASK_INSERT_FAILED, Description: Failed to create task: %v", err)
->>>>>>> d220c0cc
+		logging.Logger.Errorf("❌ Failed to insert task: %v", err)
 		return nil, fmt.Errorf("failed to create task: %v", err)
 	}
 	task.ID = result.InsertedID.(primitive.ObjectID)
-<<<<<<< HEAD
-	log.Printf("✅ Task inserted with ID: %s\n", task.ID.Hex())
-=======
-	logging.Logger.Infof("Event ID: TASK_CREATED, Description: New task '%s' created successfully with ID: %s", task.Title, task.ID.Hex())
->>>>>>> d220c0cc
-
-	// === Projekti servis: dodavanje task-a u projekat ===
+	logging.Logger.Infof("✅ Task inserted with ID: %s", task.ID.Hex())
+
 	projectsServiceURL := os.Getenv("PROJECTS_SERVICE_URL")
 	if projectsServiceURL == "" {
-<<<<<<< HEAD
-		log.Println("⚠️ PROJECTS_SERVICE_URL is not set in .env file")
+		logging.Logger.Warn("⚠️ PROJECTS_SERVICE_URL is not set in .env file")
 		return nil, fmt.Errorf("projects-service URL is not configured")
-=======
-		logging.Logger.Warnf("Event ID: CONFIG_ERROR, Description: PROJECTS_SERVICE_URL is not set in .env file. Skipping project notification.")
-		return task, nil // Vraćamo task, ali ne šaljemo obaveštenje projektu
->>>>>>> d220c0cc
 	}
 
 	projectURL := fmt.Sprintf("%s/api/projects/%s/add-task", projectsServiceURL, projectID)
 	requestBody, err := json.Marshal(map[string]string{"taskID": task.ID.Hex()})
 	if err != nil {
-<<<<<<< HEAD
-		log.Printf("❌ Failed to marshal project-service request body: %v\n", err)
+		logging.Logger.Errorf("❌ Failed to marshal project-service request body: %v", err)
 		return nil, fmt.Errorf("failed to marshal request body: %v", err)
 	}
 
-	log.Printf("📤 Sending request to projects-service: %s\n", projectURL)
-	log.Printf("📄 Request body: %s\n", string(requestBody))
-=======
-		logging.Logger.Errorf("Event ID: JSON_MARSHAL_ERROR, Description: Failed to marshal request body for projects-service: %v", err)
-		return task, nil // Vraćamo task, ali ne šaljemo obaveštenje projektu
-	}
-
-	logging.Logger.Infof("Event ID: SENDING_TO_PROJECTS_SERVICE, Description: Sending request to projects-service: %s", url)
-	logging.Logger.Debugf("Event ID: REQUEST_BODY, Description: Request body: %s", string(requestBody))
->>>>>>> d220c0cc
+	logging.Logger.Infof("📤 Sending request to projects-service: %s", projectURL)
+	logging.Logger.Infof("📄 Request body: %s", string(requestBody))
 
 	req, err := http.NewRequest("POST", projectURL, bytes.NewBuffer(requestBody))
 	if err != nil {
-<<<<<<< HEAD
-		log.Printf("❌ Failed to create request to projects-service: %v\n", err)
+		logging.Logger.Errorf("❌ Failed to create request to projects-service: %v", err)
 		return nil, fmt.Errorf("failed to create request: %v", err)
-=======
-		logging.Logger.Errorf("Event ID: HTTP_REQUEST_ERROR, Description: Failed to create request for projects-service: %v", err)
-		return task, nil // Vraćamo task, ali ne šaljemo obaveštenje projektu
->>>>>>> d220c0cc
 	}
 	req.Header.Set("Content-Type", "application/json")
 	req.Header.Set("Role", "manager")
 
 	resp, err := s.httpClient.Do(req)
 	if err != nil {
-		log.Printf("⚠️ Task was created, but failed to notify projects-service: %v\n", err)
+		logging.Logger.Warnf("⚠️ Task was created, but failed to notify projects-service: %v", err)
 	} else {
 		defer resp.Body.Close()
 		if resp.StatusCode != http.StatusOK {
-			log.Printf("⚠️ projects-service returned status %d when adding task %s to project %s", resp.StatusCode, task.ID.Hex(), projectID)
+			logging.Logger.Warnf("⚠️ projects-service returned status %d when adding task %s to project %s", resp.StatusCode, task.ID.Hex(), projectID)
 			body, _ := io.ReadAll(resp.Body)
-			log.Printf("📄 projects-service response body: %s", string(body))
+			logging.Logger.Infof("📄 projects-service response body: %s", string(body))
 		} else {
-			log.Printf("✅ Successfully notified projects-service about new task %s\n", task.ID.Hex())
-		}
-	}
-
-<<<<<<< HEAD
-	// === Workflow servis: kreiranje task noda u grafu ===
+			logging.Logger.Infof("✅ Successfully notified projects-service about new task %s", task.ID.Hex())
+		}
+	}
+
 	workflowServiceURL := os.Getenv("WORKFLOW_SERVICE_URL")
 	if workflowServiceURL == "" {
-		log.Println("⚠️ WORKFLOW_SERVICE_URL is not set in .env file")
+		logging.Logger.Warn("⚠️ WORKFLOW_SERVICE_URL is not set in .env file")
 	} else {
-		log.Println("🚀 Preparing to notify workflow-service...")
+		logging.Logger.Info("🚀 Preparing to notify workflow-service...")
 
 		workflowURL := fmt.Sprintf("%s/api/workflow/task-node", strings.TrimRight(workflowServiceURL, "/"))
-
 		taskNodePayload := map[string]any{
 			"id":          task.ID.Hex(),
 			"projectId":   task.ProjectID,
@@ -440,44 +385,35 @@
 
 		payloadBytes, err := json.Marshal(taskNodePayload)
 		if err != nil {
-			log.Printf("❌ Failed to marshal taskNode payload: %v\n", err)
+			logging.Logger.Errorf("❌ Failed to marshal taskNode payload: %v", err)
 		} else {
-			log.Printf("📤 Sending request to workflow-service: %s\n", workflowURL)
-			log.Printf("📄 Payload: %s\n", string(payloadBytes))
+			logging.Logger.Infof("📤 Sending request to workflow-service: %s", workflowURL)
+			logging.Logger.Infof("📄 Payload: %s", string(payloadBytes))
 
 			req, err := http.NewRequest("POST", workflowURL, bytes.NewBuffer(payloadBytes))
 			if err != nil {
-				log.Printf("❌ Failed to create request to workflow-service: %v\n", err)
+				logging.Logger.Errorf("❌ Failed to create request to workflow-service: %v", err)
 			} else {
 				req.Header.Set("Content-Type", "application/json")
 				resp, err := s.httpClient.Do(req)
 				if err != nil {
-					log.Printf("❌ Failed to notify workflow-service: %v\n", err)
+					logging.Logger.Errorf("❌ Failed to notify workflow-service: %v", err)
 				} else {
 					defer resp.Body.Close()
 					body, _ := io.ReadAll(resp.Body)
 
 					if resp.StatusCode != http.StatusCreated {
-						log.Printf("⚠️ workflow-service returned status %d for task %s\n", resp.StatusCode, task.ID.Hex())
-						log.Printf("📄 workflow-service response body: %s\n", string(body))
+						logging.Logger.Warnf("⚠️ workflow-service returned status %d for task %s", resp.StatusCode, task.ID.Hex())
+						logging.Logger.Infof("📄 workflow-service response body: %s", string(body))
 					} else {
-						log.Printf("✅ Successfully notified workflow-service about task %s\n", task.ID.Hex())
+						logging.Logger.Infof("✅ Successfully notified workflow-service about task %s", task.ID.Hex())
 					}
 				}
 			}
 		}
-=======
-		logging.Logger.Infof("Event ID: PROJECT_NOTIFIED, Description: Successfully notified projects-service about new task %s for project %s", task.ID.Hex(), projectID)
-		return nil, nil
-	})
-
-	if err != nil {
-		logging.Logger.Warnf("Event ID: PROJECT_NOTIFICATION_FAILED, Description: Task was created, but failed to notify projects-service: %v", err)
-		// fallback: i dalje vraćamo task i ne prekidamo
->>>>>>> d220c0cc
-	}
-
-	log.Println("✅ Task creation process completed.")
+	}
+
+	logging.Logger.Info("✅ Task creation process completed.")
 	return task, nil
 }
 
@@ -588,11 +524,11 @@
 func (s *TaskService) ChangeTaskStatus(taskID primitive.ObjectID, status models.TaskStatus, username string) (*models.Task, error) {
 	var task models.Task
 	if err := s.tasksCollection.FindOne(context.Background(), bson.M{"_id": taskID}).Decode(&task); err != nil {
-		logging.Logger.Warnf("Event ID: TASK_NOT_FOUND, Description: Task with ID %s not found for status change: %v", taskID.Hex(), err)
 		return nil, fmt.Errorf("task not found: %v", err)
 	}
 
-	logging.Logger.Infof("Event ID: TASK_STATUS_CHANGE_ATTEMPT, Description: Task '%s' current status: %s. Attempting to change status to: %s by user: %s", task.Title, task.Status, status, username)
+	logging.Logger.Infof("Task '%s' current status: %s", task.Title, task.Status)
+	logging.Logger.Infof("Attempting to change status to: %s", status)
 
 	isAuthorized := false
 	for _, member := range append(task.Members, task.Assignees...) {
@@ -602,7 +538,6 @@
 		}
 	}
 	if !isAuthorized {
-<<<<<<< HEAD
 		return nil, fmt.Errorf("user '%s' is not authorized to change the status of this task", username)
 	}
 
@@ -632,40 +567,19 @@
 		}
 	} else {
 		dependencyIDs, _ = s.getDependenciesFromWorkflow(task.ID.Hex())
-=======
-		logging.Logger.Warnf("Event ID: UNAUTHORIZED_STATUS_CHANGE, Description: User '%s' is not authorized to change the status of task '%s' (ID: %s) because they are not assigned to it.", username, task.Title, taskID.Hex())
-		return nil, fmt.Errorf("user '%s' is not authorized to change the status of this task because they are not assigned to it", username)
-	}
-
-	// Ako postoji zavisni zadatak, proveri njegov status
-	if task.DependsOn != nil {
-		var dependentTask models.Task
-		if err := s.tasksCollection.FindOne(context.Background(), bson.M{"_id": *task.DependsOn}).Decode(&dependentTask); err != nil {
-			logging.Logger.Errorf("Event ID: DEPENDENT_TASK_FETCH_FAILED, Description: Dependent task with ID %s not found for task %s: %v", task.DependsOn.Hex(), taskID.Hex(), err)
-			return nil, fmt.Errorf("dependent task not found: %v", err)
-		}
-
-		if dependentTask.Status == models.StatusPending {
-			logging.Logger.Warnf("Event ID: DEPENDENT_TASK_PENDING, Description: Cannot change status of task '%s' (ID: %s) because dependent task '%s' (ID: %s) is still pending.", task.Title, taskID.Hex(), dependentTask.Title, dependentTask.ID.Hex())
-			return nil, fmt.Errorf("cannot change status because dependent task '%s' is still pending", dependentTask.Title)
-		}
-		logging.Logger.Infof("Event ID: DEPENDENT_TASK_CHECK_PASSED, Description: Dependent task '%s' (ID: %s) is not pending.", dependentTask.Title, dependentTask.ID.Hex())
->>>>>>> d220c0cc
 	}
 
 	update := bson.M{"$set": bson.M{"status": status}}
 	_, err = s.tasksCollection.UpdateOne(context.Background(), bson.M{"_id": taskID}, update)
 	if err != nil {
-		logging.Logger.Errorf("Event ID: TASK_STATUS_UPDATE_FAILED, Description: Failed to update task status for task %s to %s: %v", taskID.Hex(), status, err)
 		return nil, fmt.Errorf("failed to update task status: %v", err)
 	}
 
 	if err := s.tasksCollection.FindOne(context.Background(), bson.M{"_id": taskID}).Decode(&task); err != nil {
-<<<<<<< HEAD
 		return nil, fmt.Errorf("failed to fetch updated task: %v", err)
 	}
 
-	fmt.Printf("Successfully updated task '%s' to status: %s\n", task.Title, task.Status)
+	logging.Logger.Infof("✅ Successfully updated task '%s' to status: %s", task.Title, task.Status)
 
 	isBlocked := false
 	if len(dependencyIDs) > 0 {
@@ -675,36 +589,16 @@
 	}
 
 	err = s.updateBlockedInWorkflow(task.ID.Hex(), isBlocked)
-	//_ = s.triggerWorkflowBlockedStatusRefresh(task.ID.Hex()) umesto ovog iznad ovo
-	if err != nil {
-		log.Printf("Warning: failed to update blocked status in workflow-service: %v", err)
+	if err != nil {
+		logging.Logger.Warnf("⚠️ Failed to refresh blocked status in workflow-service: %v", err)
 	}
 
 	message := fmt.Sprintf("The status of task '%s' has been changed to: %s", task.Title, status)
 	for _, member := range append(task.Members, task.Assignees...) {
 		err := s.sendNotification(member, message)
 		if err != nil {
-			log.Printf("Failed to notify user %s: %v", member.Username, err)
-		}
-=======
-		logging.Logger.Errorf("Event ID: TASK_REFRESH_FAILED, Description: Failed to retrieve updated task %s after status change: %v", taskID.Hex(), err)
-		return nil, fmt.Errorf("failed to retrieve updated task: %v", err)
-	}
-
-	logging.Logger.Infof("Event ID: TASK_STATUS_UPDATED, Description: Status of task '%s' (ID: %s) successfully updated to: %s by user: %s", task.Title, taskID.Hex(), status, username)
-
-	// Pošalji notifikacije asinhrono svim članovima
-	message := fmt.Sprintf("The status of the task '%s' has been changed to: %s", task.Title, status)
-	for _, member := range task.Members {
-		go func(member models.Member, message string) {
-			_, err := s.NotificationsBreaker.Execute(func() (interface{}, error) {
-				return nil, s.sendNotification(member, message)
-			})
-			if err != nil {
-				logging.Logger.Errorf("Event ID: NOTIFICATION_SEND_FAILED, Description: Failed to send notification to member %s for task %s status change: %v", member.Username, taskID.Hex(), err)
-			}
-		}(member, message)
->>>>>>> d220c0cc
+			logging.Logger.Warnf("⚠️ Failed to notify user %s: %v", member.Username, err)
+		}
 	}
 
 	return &task, nil
@@ -777,27 +671,22 @@
 }
 
 func (s *TaskService) RemoveUserFromAllTasksByUsername(username string) error {
-<<<<<<< HEAD
+	// Uklanjanje iz members
 	filterMembers := bson.M{
 		"members.username": username,
 	}
 	updateMembers := bson.M{
 		"$pull": bson.M{
 			"members": bson.M{"username": username},
-=======
-	// Pronađi sve taskove gde se korisnik pojavljuje kao member
-	filter := bson.M{
-		"$or": []bson.M{
-			{"assignees": username}, // Ako postoji polje 'assignees'
-			{"members.username": username},
->>>>>>> d220c0cc
 		},
 	}
-	_, err := s.tasksCollection.UpdateMany(context.Background(), filterMembers, updateMembers)
-	if err != nil {
+	resultMembers, err := s.tasksCollection.UpdateMany(context.Background(), filterMembers, updateMembers)
+	if err != nil {
+		logging.Logger.Errorf("Event ID: REMOVE_USER_FROM_MEMBERS_FAILED, Description: Failed to remove user '%s' from members: %v", username, err)
 		return fmt.Errorf("failed to remove user from members: %v", err)
 	}
 
+	// Uklanjanje iz assignees
 	filterAssignees := bson.M{
 		"$and": []bson.M{
 			{"assignees": bson.M{"$type": "array"}},
@@ -809,10 +698,14 @@
 			"assignees": username,
 		},
 	}
-	_, err = s.tasksCollection.UpdateMany(context.Background(), filterAssignees, updateAssignees)
-	if err != nil {
+	resultAssignees, err := s.tasksCollection.UpdateMany(context.Background(), filterAssignees, updateAssignees)
+	if err != nil {
+		logging.Logger.Errorf("Event ID: REMOVE_USER_FROM_ASSIGNEES_FAILED, Description: Failed to remove user '%s' from assignees: %v", username, err)
 		return fmt.Errorf("failed to remove user from assignees: %v", err)
 	}
+
+	totalModified := resultMembers.ModifiedCount + resultAssignees.ModifiedCount
+	logging.Logger.Infof("Event ID: REMOVE_USER_FROM_ALL_TASKS_SUCCESS, Description: Successfully removed user '%s' from %d tasks.", username, totalModified)
 
 	return nil
 }
@@ -860,7 +753,6 @@
 		"blocked": blocked,
 	}
 
-<<<<<<< HEAD
 	jsonData, err := json.Marshal(payload)
 	if err != nil {
 		return fmt.Errorf("failed to marshal JSON: %v", err)
@@ -880,14 +772,7 @@
 
 	if resp.StatusCode != http.StatusOK {
 		return fmt.Errorf("workflow-service returned status code %d", resp.StatusCode)
-=======
-	result, err := s.tasksCollection.UpdateMany(context.Background(), filter, update)
-	if err != nil {
-		logging.Logger.Errorf("Event ID: REMOVE_USER_FROM_ALL_TASKS_FAILED, Description: Failed to remove user '%s' from tasks by username: %v", username, err)
-		return fmt.Errorf("failed to remove user from tasks by username: %v", err)
->>>>>>> d220c0cc
-	}
-
-	logging.Logger.Infof("Event ID: REMOVE_USER_FROM_ALL_TASKS_SUCCESS, Description: Successfully removed user '%s' from %d tasks.", username, result.ModifiedCount)
+	}
+
 	return nil
 }