package handlers

import (
	"encoding/json"
	"log"
	"net/http"
	"strings"
	"trello-project/microservices/tasks-service/models"
	"trello-project/microservices/tasks-service/services"

<<<<<<< HEAD
	"github.com/gorilla/mux"
=======
>>>>>>> 40770e0b
	"go.mongodb.org/mongo-driver/bson/primitive"
)

type TaskHandler struct {
	service *services.TaskService
}

func NewTaskHandler(service *services.TaskService) *TaskHandler {
	return &TaskHandler{service: service}
}

func (h *TaskHandler) CreateTask(w http.ResponseWriter, r *http.Request) {
	var task models.Task
	if err := json.NewDecoder(r.Body).Decode(&task); err != nil {
		http.Error(w, err.Error(), http.StatusBadRequest)
		return
	}

	// Ako status nije naveden, postavi ga na "pending"
	if task.Status == "" {
		task.Status = models.StatusPending
	}

	// Sada prosleđujemo status prilikom kreiranja taska
	createdTask, err := h.service.CreateTask(task.ProjectID, task.Title, task.Description, task.DependsOn, task.Status)
	if err != nil {
		http.Error(w, err.Error(), http.StatusInternalServerError)
		return
	}

	w.WriteHeader(http.StatusCreated)
	json.NewEncoder(w).Encode(createdTask)
}

func (h *TaskHandler) GetAllTasks(w http.ResponseWriter, r *http.Request) {
	tasks, err := h.service.GetAllTasks()
	if err != nil {
		http.Error(w, err.Error(), http.StatusInternalServerError)
		return
	}

	w.WriteHeader(http.StatusOK)
	json.NewEncoder(w).Encode(tasks)
}
<<<<<<< HEAD
func (h *TaskHandler) GetAvailableMembersForTask(w http.ResponseWriter, r *http.Request) {
	vars := mux.Vars(r)
	taskID := vars["taskID"]
	projectID := vars["projectID"]

	log.Printf("Extracted taskID: %s, projectID: %s", taskID, projectID)

	// Ako nedostaju taskID ili projectID, vraćamo grešku
	if taskID == "" || projectID == "" {
		http.Error(w, "taskID or projectID is required", http.StatusBadRequest)
		return
	}

	// Pozivamo servis za dobijanje dostupnih članova
	members, err := h.service.GetAvailableMembersForTask(projectID, taskID)
	if err != nil {
=======

func (h *TaskHandler) GetTasksByProjectID(w http.ResponseWriter, r *http.Request) {
	log.Println("Requested URL:", r.URL.Path)
	projectID := strings.TrimPrefix(r.URL.Path, "/tasks/project/")
	log.Println("Extracted Project ID:", projectID)

	if projectID == "" || projectID == "/" {
		http.Error(w, "Missing project ID", http.StatusBadRequest)
		return
	}

	tasks, err := h.service.GetTasksByProject(projectID)
	if err != nil {
		log.Println("Error fetching tasks:", err)
>>>>>>> 40770e0b
		http.Error(w, err.Error(), http.StatusInternalServerError)
		return
	}

<<<<<<< HEAD
	// Vraćamo listu dostupnih članova
	w.WriteHeader(http.StatusOK)
	json.NewEncoder(w).Encode(members)
}
func (h *TaskHandler) AddMembersToTask(w http.ResponseWriter, r *http.Request) {
	vars := mux.Vars(r)
	taskID := vars["taskID"]

	log.Printf("Task ID received: %s", taskID) // Dodaj log za Task ID

	var members []models.Member
	if err := json.NewDecoder(r.Body).Decode(&members); err != nil {
		log.Printf("Error decoding request body: %v", err)
		http.Error(w, "Invalid request payload", http.StatusBadRequest)
		return
	}

	log.Printf("Members received: %+v", members) // Dodaj log za članove

	err := h.service.AddMembersToTask(taskID, members)
	if err != nil {
		log.Printf("Error adding members to task: %v", err)
		http.Error(w, err.Error(), http.StatusInternalServerError)
		return
	}

	log.Println("Members added successfully")
	w.WriteHeader(http.StatusOK)
	w.Write([]byte(`{"message": "Members added successfully"}`))
}

// GetMembersForTaskHandler dohvaća članove dodeljene određenom tasku
func (h *TaskHandler) GetMembersForTaskHandler(w http.ResponseWriter, r *http.Request) {
	vars := mux.Vars(r)
	taskID := vars["taskID"]

	// Konverzija taskID u ObjectID
	taskObjectID, err := primitive.ObjectIDFromHex(taskID)
	if err != nil {
		log.Printf("Invalid task ID format: %v", err)
=======
	w.WriteHeader(http.StatusOK)
	json.NewEncoder(w).Encode(tasks)
}

// promena statusa
func (h *TaskHandler) ChangeTaskStatus(w http.ResponseWriter, r *http.Request) {
	var request struct {
		TaskID   string            `json:"taskId"`
		Status   models.TaskStatus `json:"status"`
		Username string            `json:"username"`
	}

	if err := json.NewDecoder(r.Body).Decode(&request); err != nil {
		http.Error(w, "Invalid request", http.StatusBadRequest)
		return
	}

	taskObjectID, err := primitive.ObjectIDFromHex(request.TaskID)
	if err != nil {
>>>>>>> 40770e0b
		http.Error(w, "Invalid task ID format", http.StatusBadRequest)
		return
	}

<<<<<<< HEAD
	// Pozovi servis za dobijanje članova zadatka
	members, err := h.service.GetMembersForTask(taskObjectID)
	if err != nil {
		log.Printf("Error fetching members for task: %v", err)
		http.Error(w, err.Error(), http.StatusInternalServerError)
		return
	}

	// Vrati članove kao odgovor
	w.Header().Set("Content-Type", "application/json")
	json.NewEncoder(w).Encode(members)
}

// RemoveMemberFromTaskHandler uklanja člana sa zadatka
func (h *TaskHandler) RemoveMemberFromTaskHandler(w http.ResponseWriter, r *http.Request) {
	vars := mux.Vars(r)
	taskID := vars["taskID"]
	memberIDStr := vars["memberID"]

	// Konvertuj memberID u ObjectID
	memberID, err := primitive.ObjectIDFromHex(memberIDStr)
	if err != nil {
		http.Error(w, "Invalid member ID format", http.StatusBadRequest)
		return
	}

	// Pozivamo servis za uklanjanje člana
	err = h.service.RemoveMemberFromTask(taskID, memberID)
	if err != nil {
		http.Error(w, err.Error(), http.StatusInternalServerError)
		return
	}

	// Uspešno uklanjanje
	w.WriteHeader(http.StatusOK)
	w.Write([]byte(`{"message": "Member removed from task successfully"}`))
=======
	updatedTask, err := h.service.ChangeTaskStatus(taskObjectID, request.Status)
	if err != nil {
		http.Error(w, err.Error(), http.StatusBadRequest)
		return
	}

	w.WriteHeader(http.StatusOK)
	json.NewEncoder(w).Encode(updatedTask)
>>>>>>> 40770e0b
}<|MERGE_RESOLUTION|>--- conflicted
+++ resolved
@@ -8,10 +8,7 @@
 	"trello-project/microservices/tasks-service/models"
 	"trello-project/microservices/tasks-service/services"
 
-<<<<<<< HEAD
 	"github.com/gorilla/mux"
-=======
->>>>>>> 40770e0b
 	"go.mongodb.org/mongo-driver/bson/primitive"
 )
 
@@ -56,7 +53,6 @@
 	w.WriteHeader(http.StatusOK)
 	json.NewEncoder(w).Encode(tasks)
 }
-<<<<<<< HEAD
 func (h *TaskHandler) GetAvailableMembersForTask(w http.ResponseWriter, r *http.Request) {
 	vars := mux.Vars(r)
 	taskID := vars["taskID"]
@@ -73,9 +69,16 @@
 	// Pozivamo servis za dobijanje dostupnih članova
 	members, err := h.service.GetAvailableMembersForTask(projectID, taskID)
 	if err != nil {
-=======
-
-func (h *TaskHandler) GetTasksByProjectID(w http.ResponseWriter, r *http.Request) {
+		http.Error(w, err.Error(), http.StatusInternalServerError)
+		return
+	}
+
+	// Vraćamo listu dostupnih članova
+	w.WriteHeader(http.StatusOK)
+	json.NewEncoder(w).Encode(members)
+}
+
+func (h TaskHandler) GetTasksByProjectID(w http.ResponseWriter, r *http.Request) {
 	log.Println("Requested URL:", r.URL.Path)
 	projectID := strings.TrimPrefix(r.URL.Path, "/tasks/project/")
 	log.Println("Extracted Project ID:", projectID)
@@ -88,15 +91,12 @@
 	tasks, err := h.service.GetTasksByProject(projectID)
 	if err != nil {
 		log.Println("Error fetching tasks:", err)
->>>>>>> 40770e0b
-		http.Error(w, err.Error(), http.StatusInternalServerError)
-		return
-	}
-
-<<<<<<< HEAD
-	// Vraćamo listu dostupnih članova
-	w.WriteHeader(http.StatusOK)
-	json.NewEncoder(w).Encode(members)
+		http.Error(w, err.Error(), http.StatusInternalServerError)
+		return
+	}
+
+	w.WriteHeader(http.StatusOK)
+	json.NewEncoder(w).Encode(tasks)
 }
 func (h *TaskHandler) AddMembersToTask(w http.ResponseWriter, r *http.Request) {
 	vars := mux.Vars(r)
@@ -134,13 +134,25 @@
 	taskObjectID, err := primitive.ObjectIDFromHex(taskID)
 	if err != nil {
 		log.Printf("Invalid task ID format: %v", err)
-=======
-	w.WriteHeader(http.StatusOK)
-	json.NewEncoder(w).Encode(tasks)
+		http.Error(w, "Invalid task ID format", http.StatusBadRequest)
+		return
+	}
+
+	// Pozovi servis za dobijanje članova zadatka
+	members, err := h.service.GetMembersForTask(taskObjectID)
+	if err != nil {
+		log.Printf("Error fetching members for task: %v", err)
+		http.Error(w, err.Error(), http.StatusInternalServerError)
+		return
+	}
+
+	// Vrati članove kao odgovor
+	w.Header().Set("Content-Type", "application/json")
+	json.NewEncoder(w).Encode(members)
 }
 
 // promena statusa
-func (h *TaskHandler) ChangeTaskStatus(w http.ResponseWriter, r *http.Request) {
+func (h TaskHandler) ChangeTaskStatus(w http.ResponseWriter, r *http.Request) {
 	var request struct {
 		TaskID   string            `json:"taskId"`
 		Status   models.TaskStatus `json:"status"`
@@ -154,23 +166,18 @@
 
 	taskObjectID, err := primitive.ObjectIDFromHex(request.TaskID)
 	if err != nil {
->>>>>>> 40770e0b
 		http.Error(w, "Invalid task ID format", http.StatusBadRequest)
 		return
 	}
 
-<<<<<<< HEAD
-	// Pozovi servis za dobijanje članova zadatka
-	members, err := h.service.GetMembersForTask(taskObjectID)
-	if err != nil {
-		log.Printf("Error fetching members for task: %v", err)
-		http.Error(w, err.Error(), http.StatusInternalServerError)
-		return
-	}
-
-	// Vrati članove kao odgovor
-	w.Header().Set("Content-Type", "application/json")
-	json.NewEncoder(w).Encode(members)
+	updatedTask, err := h.service.ChangeTaskStatus(taskObjectID, request.Status)
+	if err != nil {
+		http.Error(w, err.Error(), http.StatusBadRequest)
+		return
+	}
+
+	w.WriteHeader(http.StatusOK)
+	json.NewEncoder(w).Encode(updatedTask)
 }
 
 // RemoveMemberFromTaskHandler uklanja člana sa zadatka
@@ -196,14 +203,4 @@
 	// Uspešno uklanjanje
 	w.WriteHeader(http.StatusOK)
 	w.Write([]byte(`{"message": "Member removed from task successfully"}`))
-=======
-	updatedTask, err := h.service.ChangeTaskStatus(taskObjectID, request.Status)
-	if err != nil {
-		http.Error(w, err.Error(), http.StatusBadRequest)
-		return
-	}
-
-	w.WriteHeader(http.StatusOK)
-	json.NewEncoder(w).Encode(updatedTask)
->>>>>>> 40770e0b
 }