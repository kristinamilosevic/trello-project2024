--- conflicted
+++ resolved
@@ -250,8 +250,7 @@
 
 	log.Printf("Member %s removed successfully from task %s", memberIDStr, taskID)
 	w.WriteHeader(http.StatusOK)
-<<<<<<< HEAD
-	w.Write([]byte(`{"message": "Member removed from task successfully"}`))
+	w.Write([]byte(`{"message": "Member removed from task successfully and notification sent"}`))
 }
 func (h *TaskHandler) DeleteTasksByProjectHandler(w http.ResponseWriter, r *http.Request) {
 	// Provera uloge korisnika
@@ -275,7 +274,4 @@
 	// Uspešan odgovor
 	w.WriteHeader(http.StatusOK)
 	json.NewEncoder(w).Encode(map[string]string{"message": "Tasks deleted successfully"})
-=======
-	w.Write([]byte(`{"message": "Member removed from task successfully and notification sent"}`))
->>>>>>> 463a6f5a
 }