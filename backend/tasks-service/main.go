package main

import (
	"context"
	"log"
	"net/http"
	"time"
	"trello-project/microservices/tasks-service/handlers"
	"trello-project/microservices/tasks-service/services"

	"go.mongodb.org/mongo-driver/mongo"
	"go.mongodb.org/mongo-driver/mongo/options"
)

func enableCORS(next http.Handler) http.Handler {
	return http.HandlerFunc(func(w http.ResponseWriter, r *http.Request) {
		w.Header().Set("Access-Control-Allow-Origin", "http://localhost:4200")
		w.Header().Set("Access-Control-Allow-Methods", "POST, OPTIONS")
		w.Header().Set("Access-Control-Allow-Headers", "Content-Type")
		if r.Method == http.MethodOptions {
			w.WriteHeader(http.StatusOK)
			return
		}
		next.ServeHTTP(w, r)
	})
}

func main() {
	ctx, cancel := context.WithTimeout(context.Background(), 10*time.Second)
	defer cancel()

	tasksClient, err := mongo.Connect(ctx, options.Client().ApplyURI("mongodb://mongo-tasks:27017"))
	if err != nil {
		log.Fatal("Database connection for mongo-tasks failed:", err)
	}
	defer tasksClient.Disconnect(ctx)

	projectsClient, err := mongo.Connect(ctx, options.Client().ApplyURI("mongodb://mongo-projects:27017"))
	if err != nil {
		log.Fatal("Database connection for mongo-projects failed:", err)
	}
	defer projectsClient.Disconnect(ctx)

	if err := tasksClient.Ping(ctx, nil); err != nil {
		log.Fatal("MongoDB connection error for mongo-tasks:", err)
	}
	if err := projectsClient.Ping(ctx, nil); err != nil {
		log.Fatal("MongoDB connection error for mongo-projects:", err)
	}

	tasksCollection := tasksClient.Database("mongo-tasks").Collection("tasks")
	projectsCollection := projectsClient.Database("mongo-projects").Collection("projects")

	taskService := services.NewTaskService(tasksCollection, projectsCollection)
	taskHandler := handlers.NewTaskHandler(taskService)

	mux := http.NewServeMux()
	mux.HandleFunc("/api/tasks", func(w http.ResponseWriter, r *http.Request) {
		switch r.Method {
		case http.MethodPost:
			taskHandler.CreateTask(w, r)
		case http.MethodGet:
			taskHandler.GetAllTasks(w, r)
		default:
			http.Error(w, "Method Not Allowed", http.StatusMethodNotAllowed)
		}
	})

<<<<<<< HEAD
	mux.HandleFunc("/tasks/project/", func(w http.ResponseWriter, r *http.Request) {
		if r.Method == http.MethodGet {
			taskHandler.GetTasksByProjectID(w, r)
		} else {
			http.Error(w, "Method Not Allowed", http.StatusMethodNotAllowed)
		}
	})

	mux.HandleFunc("/tasks/status", func(w http.ResponseWriter, r *http.Request) {
		if r.Method == http.MethodPost {
			taskHandler.ChangeTaskStatus(w, r)
		} else {
			http.Error(w, "Method Not Allowed", http.StatusMethodNotAllowed)
		}
	})

	log.Println("Server pokrenut na http://localhost:8000")
	if err := http.ListenAndServe(":8000", enableCORS(mux)); err != nil {
=======
	log.Println("Server running on http://localhost:8002")
	if err := http.ListenAndServe(":8002", enableCORS(mux)); err != nil {
>>>>>>> 590ed8bf
		log.Fatal(err)
	}
}<|MERGE_RESOLUTION|>--- conflicted
+++ resolved
@@ -2,12 +2,14 @@
 
 import (
 	"context"
+	"fmt"
 	"log"
 	"net/http"
 	"time"
 	"trello-project/microservices/tasks-service/handlers"
 	"trello-project/microservices/tasks-service/services"
 
+	"github.com/gorilla/mux"
 	"go.mongodb.org/mongo-driver/mongo"
 	"go.mongodb.org/mongo-driver/mongo/options"
 )
@@ -15,8 +17,9 @@
 func enableCORS(next http.Handler) http.Handler {
 	return http.HandlerFunc(func(w http.ResponseWriter, r *http.Request) {
 		w.Header().Set("Access-Control-Allow-Origin", "http://localhost:4200")
-		w.Header().Set("Access-Control-Allow-Methods", "POST, OPTIONS")
+		w.Header().Set("Access-Control-Allow-Methods", "POST, GET, OPTIONS, PUT, DELETE")
 		w.Header().Set("Access-Control-Allow-Headers", "Content-Type")
+
 		if r.Method == http.MethodOptions {
 			w.WriteHeader(http.StatusOK)
 			return
@@ -26,6 +29,7 @@
 }
 
 func main() {
+	// MongoDB konekcija
 	ctx, cancel := context.WithTimeout(context.Background(), 10*time.Second)
 	defer cancel()
 
@@ -48,47 +52,27 @@
 		log.Fatal("MongoDB connection error for mongo-projects:", err)
 	}
 
+	// Kolekcije
 	tasksCollection := tasksClient.Database("mongo-tasks").Collection("tasks")
 	projectsCollection := projectsClient.Database("mongo-projects").Collection("projects")
 
+	// Servisi i handleri
 	taskService := services.NewTaskService(tasksCollection, projectsCollection)
 	taskHandler := handlers.NewTaskHandler(taskService)
 
-	mux := http.NewServeMux()
-	mux.HandleFunc("/api/tasks", func(w http.ResponseWriter, r *http.Request) {
-		switch r.Method {
-		case http.MethodPost:
-			taskHandler.CreateTask(w, r)
-		case http.MethodGet:
-			taskHandler.GetAllTasks(w, r)
-		default:
-			http.Error(w, "Method Not Allowed", http.StatusMethodNotAllowed)
-		}
-	})
+	// Kreiranje routera
+	r := mux.NewRouter()
 
-<<<<<<< HEAD
-	mux.HandleFunc("/tasks/project/", func(w http.ResponseWriter, r *http.Request) {
-		if r.Method == http.MethodGet {
-			taskHandler.GetTasksByProjectID(w, r)
-		} else {
-			http.Error(w, "Method Not Allowed", http.StatusMethodNotAllowed)
-		}
-	})
+	// Rute za zadatke
+	r.HandleFunc("/api/tasks/all", taskHandler.GetAllTasks).Methods("GET")                         // Prikaz svih zadataka
+	r.HandleFunc("/api/tasks/create", taskHandler.CreateTask).Methods("POST")                      // Kreiranje novog zadatka
+	r.HandleFunc("/api/tasks/project/{projectId}", taskHandler.GetTasksByProjectID).Methods("GET") // Zadatke po ID-u projekta
+	r.HandleFunc("/api/tasks/status", taskHandler.ChangeTaskStatus).Methods("POST")                // Promena statusa zadatka
 
-	mux.HandleFunc("/tasks/status", func(w http.ResponseWriter, r *http.Request) {
-		if r.Method == http.MethodPost {
-			taskHandler.ChangeTaskStatus(w, r)
-		} else {
-			http.Error(w, "Method Not Allowed", http.StatusMethodNotAllowed)
-		}
-	})
+	// Omogućavanje CORS-a
+	corsRouter := enableCORS(r)
 
-	log.Println("Server pokrenut na http://localhost:8000")
-	if err := http.ListenAndServe(":8000", enableCORS(mux)); err != nil {
-=======
-	log.Println("Server running on http://localhost:8002")
-	if err := http.ListenAndServe(":8002", enableCORS(mux)); err != nil {
->>>>>>> 590ed8bf
-		log.Fatal(err)
-	}
+	// Pokretanje servera
+	fmt.Println("Tasks service server running on http://localhost:8002")
+	log.Fatal(http.ListenAndServe(":8002", corsRouter))
 }