--- conflicted
+++ resolved
@@ -11,20 +11,12 @@
 )
 
 type Task struct {
-<<<<<<< HEAD
-	ID          primitive.ObjectID `json:"id" bson:"_id,omitempty"`
-	ProjectID   string             `json:"projectId" bson:"projectId"`
-	Title       string             `json:"title" bson:"title"`
-	Description string             `json:"description" bson:"description"`
-	Status      string             `json:"status" bson:"status"`
-	Members     []Member           `json:"members" bson:"members"`
-	Assignees   []Member           `bson:"assignees" json:"assignees"`
-=======
 	ID          primitive.ObjectID  `json:"id" bson:"_id,omitempty"`
 	ProjectID   string              `json:"projectId" bson:"projectId"`
 	Title       string              `json:"title" bson:"title"`
 	Description string              `json:"description" bson:"description"`
 	Status      TaskStatus          `json:"status" bson:"status"`
+	Members     []Member            `json:"members" bson:"members"`
+	Assignees   []Member            `bson:"assignees" json:"assignees"`
 	DependsOn   *primitive.ObjectID `json:"dependsOn,omitempty" bson:"dependsOn,omitempty"`
->>>>>>> 40770e0b
 }