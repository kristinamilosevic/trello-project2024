package main

import (
	"context"
	"fmt"
	"log"
	"net/http"
<<<<<<< HEAD
	"time"
	"trello-project/microservices/projects-service/handler"
	"trello-project/microservices/projects-service/service"
=======
	"trello-project/microservices/projects-service/handlers"
	"trello-project/microservices/projects-service/services"
>>>>>>> 2398f493

	"github.com/gorilla/mux"
	"go.mongodb.org/mongo-driver/mongo"
	"go.mongodb.org/mongo-driver/mongo/options"
)

<<<<<<< HEAD
func main() {
	// Povezivanje sa MongoDB-om
	ctx, cancel := context.WithTimeout(context.Background(), 10*time.Second)
	defer cancel()

	client, err := mongo.Connect(ctx, options.Client().ApplyURI("mongodb://localhost:27017"))
	if err != nil {
		log.Fatal(err)
	}

	// Provera konekcije
	if err := client.Ping(ctx, nil); err != nil {
		log.Fatal("MongoDB connection error:", err)
	}

	// Inicijalizacija kolekcije u bazi projects
	projectCollection := client.Database("projects").Collection("projects")
	usersCollection := client.Database("users").Collection("users")

	// Kreiranje servisa i handler-a
	projectService := service.NewProjectService(projectCollection, usersCollection)
	projectHandler := handler.NewProjectHandler(projectService)

	// Postavljanje ruta
	r := mux.NewRouter()
	r.HandleFunc("/projects/{id}/members", projectHandler.AddMemberToProjectHandler).Methods("POST")
	r.HandleFunc("/projects/{id}/members", projectHandler.GetProjectMembersHandler).Methods("GET")
	r.HandleFunc("/users", projectHandler.GetAllUsersHandler).Methods("GET")

	// Primeni CORS middleware
	corsRouter := enableCORS(r)

	// Pokretanje servera
	fmt.Println("Server pokrenut na http://localhost:8080")
	log.Fatal(http.ListenAndServe(":8080", corsRouter))

}
func enableCORS(next http.Handler) http.Handler {
	return http.HandlerFunc(func(w http.ResponseWriter, r *http.Request) {
		w.Header().Set("Access-Control-Allow-Origin", "http://localhost:4200") // Dozvoljeno poreklo
		w.Header().Set("Access-Control-Allow-Methods", "GET, POST, PUT, DELETE, OPTIONS")
		w.Header().Set("Access-Control-Allow-Headers", "Content-Type, Authorization")
		w.Header().Set("Access-Control-Allow-Credentials", "true")

		// Ako je ovo OPTIONS zahtev, odgovori bez prosleđivanja sledećem handler-u
		if r.Method == "OPTIONS" {
			w.WriteHeader(http.StatusOK)
			return
		}

		next.ServeHTTP(w, r)
	})
=======
// enableCORS allows CORS for the Angular application running on port 4200
func enableCORS(next http.Handler) http.Handler {
	return http.HandlerFunc(func(w http.ResponseWriter, r *http.Request) {
		w.Header().Set("Access-Control-Allow-Origin", "http://localhost:4200")
		w.Header().Set("Access-Control-Allow-Methods", "POST, GET, OPTIONS, PUT, DELETE")
		w.Header().Set("Access-Control-Allow-Headers", "Content-Type, Manager-ID")

		if r.Method == http.MethodOptions {
			w.WriteHeader(http.StatusOK)
			return
		}

		next.ServeHTTP(w, r)
	})
}

func main() {
	// Connect to MongoDB
	client, err := mongo.Connect(context.TODO(), options.Client().ApplyURI("mongodb://localhost:27017"))
	if err != nil {
		log.Fatal("Database connection failed:", err)
	}
	defer client.Disconnect(context.TODO())

	// Databases and collections
	projectsDB := client.Database("projects_db")
	tasksDB := client.Database("tasks_db")

	// Initialize services and handlers
	projectService := &services.ProjectService{
		ProjectsCollection: projectsDB.Collection("project"),
		TasksCollection:    tasksDB.Collection("tasks"),
	}
	projectHandler := handlers.NewProjectHandler(projectService)

	// Setup router
	r := mux.NewRouter()
	r.HandleFunc("/projects/{projectId}/members", projectHandler.GetProjectMembersHandler).Methods("GET")
	r.HandleFunc("/projects/{projectId}/members/{memberId}/remove", projectHandler.RemoveMemberFromProjectHandler).Methods("DELETE")
	r.HandleFunc("/projects", projectHandler.CreateProject).Methods("POST") // Route for creating a project

	// Apply CORS middleware
	corsRouter := enableCORS(r)

	// Start the server
	fmt.Println("Projects service server running on http://localhost:8080")
	log.Fatal(http.ListenAndServe(":8080", corsRouter))
>>>>>>> 2398f493
}<|MERGE_RESOLUTION|>--- conflicted
+++ resolved
@@ -5,74 +5,64 @@
 	"fmt"
 	"log"
 	"net/http"
-<<<<<<< HEAD
 	"time"
-	"trello-project/microservices/projects-service/handler"
-	"trello-project/microservices/projects-service/service"
-=======
+
 	"trello-project/microservices/projects-service/handlers"
 	"trello-project/microservices/projects-service/services"
->>>>>>> 2398f493
 
 	"github.com/gorilla/mux"
 	"go.mongodb.org/mongo-driver/mongo"
 	"go.mongodb.org/mongo-driver/mongo/options"
 )
 
-<<<<<<< HEAD
 func main() {
-	// Povezivanje sa MongoDB-om
+	// Connect to MongoDB
+
 	ctx, cancel := context.WithTimeout(context.Background(), 10*time.Second)
 	defer cancel()
 
-	client, err := mongo.Connect(ctx, options.Client().ApplyURI("mongodb://localhost:27017"))
+	client, err := mongo.Connect(context.TODO(), options.Client().ApplyURI("mongodb://localhost:27017"))
 	if err != nil {
-		log.Fatal(err)
+		log.Fatal("Database connection failed:", err)
 	}
+	defer client.Disconnect(context.TODO())
 
 	// Provera konekcije
 	if err := client.Ping(ctx, nil); err != nil {
 		log.Fatal("MongoDB connection error:", err)
 	}
 
-	// Inicijalizacija kolekcije u bazi projects
-	projectCollection := client.Database("projects").Collection("projects")
-	usersCollection := client.Database("users").Collection("users")
+	// Databases and collections
+	projectsDB := client.Database("projects_db")
+	tasksDB := client.Database("tasks_db")
+	usersDB := client.Database("users")
 
-	// Kreiranje servisa i handler-a
-	projectService := service.NewProjectService(projectCollection, usersCollection)
-	projectHandler := handler.NewProjectHandler(projectService)
+	// Initialize services and handlers
+	projectService := &services.ProjectService{
+		ProjectsCollection: projectsDB.Collection("project"),
+		TasksCollection:    tasksDB.Collection("tasks"),
+		UsersCollection:    usersDB.Collection("users"),
+	}
+	projectHandler := handlers.NewProjectHandler(projectService)
 
-	// Postavljanje ruta
+	// Setup router
 	r := mux.NewRouter()
+	r.HandleFunc("/projects/{projectId}/members", projectHandler.GetProjectMembersHandler).Methods("GET")
+	r.HandleFunc("/projects/{projectId}/members/{memberId}/remove", projectHandler.RemoveMemberFromProjectHandler).Methods("DELETE")
+	r.HandleFunc("/projects", projectHandler.CreateProject).Methods("POST")
 	r.HandleFunc("/projects/{id}/members", projectHandler.AddMemberToProjectHandler).Methods("POST")
-	r.HandleFunc("/projects/{id}/members", projectHandler.GetProjectMembersHandler).Methods("GET")
+	//r.HandleFunc("/projects/{id}/members", projectHandler.GetProjectMembersHandler).Methods("GET")
 	r.HandleFunc("/users", projectHandler.GetAllUsersHandler).Methods("GET")
 
-	// Primeni CORS middleware
+	// Apply CORS middleware
 	corsRouter := enableCORS(r)
 
-	// Pokretanje servera
-	fmt.Println("Server pokrenut na http://localhost:8080")
+	// Start the server
+	fmt.Println("Projects service server running on http://localhost:8080")
 	log.Fatal(http.ListenAndServe(":8080", corsRouter))
 
 }
-func enableCORS(next http.Handler) http.Handler {
-	return http.HandlerFunc(func(w http.ResponseWriter, r *http.Request) {
-		w.Header().Set("Access-Control-Allow-Origin", "http://localhost:4200") // Dozvoljeno poreklo
-		w.Header().Set("Access-Control-Allow-Methods", "GET, POST, PUT, DELETE, OPTIONS")
-		w.Header().Set("Access-Control-Allow-Headers", "Content-Type, Authorization")
-		w.Header().Set("Access-Control-Allow-Credentials", "true")
 
-		// Ako je ovo OPTIONS zahtev, odgovori bez prosleđivanja sledećem handler-u
-		if r.Method == "OPTIONS" {
-			w.WriteHeader(http.StatusOK)
-			return
-		}
-
-		next.ServeHTTP(w, r)
-	})
-=======
 // enableCORS allows CORS for the Angular application running on port 4200
 func enableCORS(next http.Handler) http.Handler {
 	return http.HandlerFunc(func(w http.ResponseWriter, r *http.Request) {
@@ -81,44 +71,11 @@
 		w.Header().Set("Access-Control-Allow-Headers", "Content-Type, Manager-ID")
 
 		if r.Method == http.MethodOptions {
+
 			w.WriteHeader(http.StatusOK)
 			return
 		}
 
 		next.ServeHTTP(w, r)
 	})
-}
-
-func main() {
-	// Connect to MongoDB
-	client, err := mongo.Connect(context.TODO(), options.Client().ApplyURI("mongodb://localhost:27017"))
-	if err != nil {
-		log.Fatal("Database connection failed:", err)
-	}
-	defer client.Disconnect(context.TODO())
-
-	// Databases and collections
-	projectsDB := client.Database("projects_db")
-	tasksDB := client.Database("tasks_db")
-
-	// Initialize services and handlers
-	projectService := &services.ProjectService{
-		ProjectsCollection: projectsDB.Collection("project"),
-		TasksCollection:    tasksDB.Collection("tasks"),
-	}
-	projectHandler := handlers.NewProjectHandler(projectService)
-
-	// Setup router
-	r := mux.NewRouter()
-	r.HandleFunc("/projects/{projectId}/members", projectHandler.GetProjectMembersHandler).Methods("GET")
-	r.HandleFunc("/projects/{projectId}/members/{memberId}/remove", projectHandler.RemoveMemberFromProjectHandler).Methods("DELETE")
-	r.HandleFunc("/projects", projectHandler.CreateProject).Methods("POST") // Route for creating a project
-
-	// Apply CORS middleware
-	corsRouter := enableCORS(r)
-
-	// Start the server
-	fmt.Println("Projects service server running on http://localhost:8080")
-	log.Fatal(http.ListenAndServe(":8080", corsRouter))
->>>>>>> 2398f493
 }