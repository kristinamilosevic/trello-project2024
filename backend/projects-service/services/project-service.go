--- conflicted
+++ resolved
@@ -7,12 +7,13 @@
 	"errors"
 	"fmt"
 	"html"
-	"io"       // Keep this import for now, but ensure all custom logging uses logging.Logger
-	"net/http" // Add this import if not already present
+	"io"
+	"log"
+	"net/http"
 	"os"
 	"time"
 
-	"trello-project/microservices/projects-service/logging" // Assuming this is your custom logger
+	"trello-project/microservices/projects-service/logging"
 	"trello-project/microservices/projects-service/models"
 
 	"github.com/sony/gobreaker"
@@ -105,14 +106,11 @@
 	}
 	logging.Logger.Infof("Attempting to add members %v to project %s", usernames, projectID.Hex())
 
-<<<<<<< HEAD
-=======
 	if len(project.Members)+len(usernames) > project.MaxMembers {
 		logging.Logger.Warnf("Maximum number of members reached for project %s. Current members: %d, trying to add: %d, max: %d", projectID.Hex(), len(project.Members), len(usernames), project.MaxMembers)
 		return fmt.Errorf("maximum number of members reached for the project")
 	}
 
->>>>>>> d220c0cc
 	// Filtriranje članova koji su već u projektu
 	existingMemberUsernames := make(map[string]bool)
 	for _, member := range project.Members {
@@ -169,13 +167,9 @@
 		})
 
 		if err != nil {
-<<<<<<< HEAD
-			log.Printf("Skipping user %s due to user service error: %v\n", username, err)
+			logging.Logger.Warnf("User service unavailable or failed for %s: %v. Skipping user.", username, err)
 			continue
-=======
-			logging.Logger.Errorf("User service unavailable or failed for %s: %v", username, err)
-			return fmt.Errorf("failed to fetch user data for %s: fallback activated", username)
->>>>>>> d220c0cc
+
 		}
 
 		members = append(members, userData.(models.Member))
@@ -186,16 +180,14 @@
 		return fmt.Errorf("no new members were added")
 	}
 
-<<<<<<< HEAD
 	// Provera da li bi se prešao maksimalan broj članova nakon dodavanja ovih koji su uspešno dohvaćeni
 	if len(project.Members)+len(members) > project.MaxMembers {
-		log.Println("Adding these members would exceed the maximum allowed project members.")
+		logging.Logger.Warn("Adding these members would exceed the maximum allowed project members.")
 		return fmt.Errorf("adding these members would exceed the project's member limit")
 	}
 
 	// Ažuriranje baze sa novim članovima
-=======
->>>>>>> d220c0cc
+
 	filter := bson.M{"_id": projectID}
 	update := bson.M{"$push": bson.M{"members": bson.M{"$each": members}}}
 	_, err = s.ProjectsCollection.UpdateOne(context.Background(), filter, update)
@@ -204,8 +196,6 @@
 		return err
 	}
 
-<<<<<<< HEAD
-	log.Println("Members successfully added to the project.")
 	log.Printf("%d new members were added to project '%s'.", len(members), project.Name)
 
 	for _, member := range members {
@@ -220,9 +210,8 @@
 		}(member)
 	}
 
-=======
 	logging.Logger.Info("Members successfully added to the project.")
->>>>>>> d220c0cc
+
 	return nil
 }
 
