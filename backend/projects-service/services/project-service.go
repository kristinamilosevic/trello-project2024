--- conflicted
+++ resolved
@@ -252,13 +252,9 @@
 
 func (s *ProjectService) GetProjectsByUsername(username string) ([]models.Project, error) {
 	var projects []models.Project
-<<<<<<< HEAD
 
 	// Filtriraj projekte gde "members.username" sadrži dati username
 	filter := bson.M{"members.username": username}
-=======
-	filter := bson.M{"members": username}
->>>>>>> 948b8d07
 
 	log.Printf("Executing MongoDB query with filter: %v", filter)
 
