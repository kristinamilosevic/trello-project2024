--- conflicted
+++ resolved
@@ -21,8 +21,6 @@
 	BlackList   map[string]bool
 }
 
-<<<<<<< HEAD
-=======
 func checkRole(r *http.Request, allowedRoles []string) error {
 	userRole := r.Header.Get("Role")
 	fmt.Println("User Role in Request Header:", userRole) // Dodaj log da vidiš koja uloga se prosleđuje
@@ -41,7 +39,6 @@
 }
 
 // Register šalje email sa verifikacionim linkom, bez čuvanja korisnika u bazi
->>>>>>> e873ecbd
 func (h *UserHandler) Register(w http.ResponseWriter, r *http.Request) {
 	var requestData struct {
 		User         models.User `json:"user"`
