package handlers

import (
	"context"
	"encoding/json"
<<<<<<< HEAD
	"log"
	"net/http"
	"strings"
	"time"
=======
	"fmt"
	"net/http"
	"strings"
>>>>>>> 9a6567d7

	"trello-project/microservices/users-service/models"
	"trello-project/microservices/users-service/services"

	"go.mongodb.org/mongo-driver/bson"
)

type UserHandler struct {
	UserService *services.UserService
	JWTService  *services.JWTService
}

// Register šalje email sa verifikacionim linkom, bez čuvanja korisnika u bazi
func (h *UserHandler) Register(w http.ResponseWriter, r *http.Request) {
	var user models.User
	if err := json.NewDecoder(r.Body).Decode(&user); err != nil {
		http.Error(w, "Invalid request data", http.StatusBadRequest)
		return
	}

	// Proveri da li korisničko ime već postoji
	var existingUser models.User
	err := h.UserService.UserCollection.FindOne(context.Background(), bson.M{"username": user.Username}).Decode(&existingUser)
	if err == nil {
		// Ako korisnik sa datim korisničkim imenom postoji, vraćamo grešku
		http.Error(w, "Username already exists", http.StatusConflict)
		return
	}

	// Nastavi sa registracijom korisnika
	err = h.UserService.RegisterUser(user)
	if err != nil {
		http.Error(w, err.Error(), http.StatusInternalServerError)
		return
	}

	w.Header().Set("Content-Type", "application/json")
	w.WriteHeader(http.StatusCreated)
<<<<<<< HEAD
	json.NewEncoder(w).Encode(map[string]string{"message": "Registration successful. Check your email for confirmation link."})
}

// ConfirmEmail kreira korisnika u bazi i redirektuje na login stranicu
func (h *UserHandler) ConfirmEmail(w http.ResponseWriter, r *http.Request) {
	var requestData struct {
		Token string `json:"token"`
	}

	log.Println("Primljen zahtev za potvrdu emaila")

	if err := json.NewDecoder(r.Body).Decode(&requestData); err != nil {
		http.Error(w, "Invalid request data", http.StatusBadRequest)
		log.Println("Greška pri dekodiranju JSON-a:", err)
		return
	}

	// Verifikacija tokena
	email, err := h.UserService.JWTService.VerifyEmailVerificationToken(requestData.Token)
	if err != nil {
		http.Error(w, "Invalid or expired token", http.StatusUnauthorized)
		log.Println("Nevažeći ili istekao token za email:", email, "greška:", err)
		return
	}
	log.Println("Token verifikovan za email:", email)

	// Proveri da li postoji keširan token
	tokenData, ok := h.UserService.TokenCache[email]
	if !ok {
		http.Error(w, "Token expired or not found", http.StatusUnauthorized)
		log.Println("Token nije pronađen u kešu za:", email)
		return
	}

	// Parsiranje podataka iz keša
	dataParts := strings.Split(tokenData, "|")
	if len(dataParts) < 6 {
		http.Error(w, "Invalid token data", http.StatusBadRequest)
		log.Println("Nevažeći podaci u tokenu za:", email)
		return
	}
	name := dataParts[1]
	lastName := dataParts[2]
	username := dataParts[3]
	password := dataParts[4]
	role := dataParts[5]

	// Kreiraj korisnika sa dobijenim podacima i postavi IsActive na true
	user := models.User{
		Email:    email,
		Name:     name,
		LastName: lastName,
		Username: username,
		Password: password,
		Role:     role,
		IsActive: true,
	}

	// Čuvanje korisnika u bazi
	err = h.UserService.CreateUser(user)
	if err != nil {
		http.Error(w, "Failed to save user", http.StatusInternalServerError)
		log.Println("Greška pri čuvanju korisnika u bazi:", err)
		return
	}
	log.Println("Korisnik uspešno sačuvan:", user.Email)

	// Brisanje tokena iz keša nakon uspešne verifikacije
	delete(h.UserService.TokenCache, email)

	// Redirektovanje korisnika na login stranicu
	w.Header().Set("Location", "http://localhost:4200/login")
	w.WriteHeader(http.StatusFound)
}

func (h *UserHandler) VerifyCode(w http.ResponseWriter, r *http.Request) {
	var requestData struct {
		Username string `json:"username"`
		Code     string `json:"code"`
	}

	if err := json.NewDecoder(r.Body).Decode(&requestData); err != nil {
		http.Error(w, "Invalid request data", http.StatusBadRequest)
		log.Println("Greška pri dekodiranju zahteva:", err)
		return
	}

	log.Println("Primljen zahtev za verifikaciju korisnika:", requestData.Username, "sa kodom:", requestData.Code)

	// Provera da li postoji korisnik sa datim username-om
	var user models.User
	err := h.UserService.UserCollection.FindOne(context.Background(), bson.M{"username": requestData.Username}).Decode(&user)
	if err != nil {
		http.Error(w, "User not found", http.StatusNotFound)
		log.Println("Korisnik nije pronađen sa username-om:", requestData.Username)
		return
	}

	log.Println("Pronađen korisnik:", user)

	// Provera da li se kod poklapa i da li je istekao
	if user.VerificationCode != requestData.Code || time.Now().After(user.VerificationExpiry) {
		log.Println("Nevažeći verifikacioni kod:", user.VerificationCode, "primljeni kod:", requestData.Code)
		// Brišemo korisnika jer kod nije validan ili je istekao
		_, delErr := h.UserService.UserCollection.DeleteOne(context.Background(), bson.M{"username": requestData.Username})
		if delErr != nil {
			log.Println("Greška prilikom brisanja korisnika:", delErr)
		}
		http.Error(w, "Invalid or expired code", http.StatusUnauthorized)
		return
	}

	// Postavljanje `IsActive` na `true` i brisanje verifikacionih podataka
	user.IsActive = true
	user.VerificationCode = ""
	user.VerificationExpiry = time.Time{} // Reset vremena isteka

	_, err = h.UserService.UserCollection.UpdateOne(context.Background(), bson.M{"username": requestData.Username}, bson.M{"$set": bson.M{
		"isActive":           true,
		"verificationCode":   "",
		"verificationExpiry": time.Time{},
	}})
	if err != nil {
		http.Error(w, "Failed to activate user", http.StatusInternalServerError)
		log.Println("Greška prilikom ažuriranja korisnika u bazi:", err)
		return
	}

	log.Println("Korisnik uspešno aktiviran:", user.Username)

	w.WriteHeader(http.StatusOK)
	w.Write([]byte("User verified and saved successfully."))
=======
	w.Write([]byte("Registration successful. Check your email for confirmation link."))
}

func (h *UserHandler) DeleteAccountHandler(w http.ResponseWriter, r *http.Request) {
	// Proveri Authorization header
	tokenString := r.Header.Get("Authorization")
	if tokenString == "" {
		http.Error(w, "Missing Authorization header", http.StatusUnauthorized)
		return
	}

	// Ukloni "Bearer " prefiks
	if len(tokenString) > 7 && strings.HasPrefix(tokenString, "Bearer ") {
		tokenString = tokenString[7:]
	}

	// Validiraj token
	claims, err := h.JWTService.ValidateToken(tokenString)
	if err != nil {
		http.Error(w, "Invalid token", http.StatusUnauthorized)
		return
	}

	fmt.Println("Token validan za korisnika:", claims.Username)

	// Ekstraktovanje parametara iz URL-a
	pathParts := strings.Split(r.URL.Path, "/")
	if len(pathParts) < 6 {
		http.Error(w, "Invalid request parameters", http.StatusBadRequest)
		return
	}

	username := pathParts[4]
	role := pathParts[5]

	// Proveri da li korisnik u tokenu odgovara korisniku koji se briše
	if username != claims.Username {
		http.Error(w, "Cannot delete another user's account", http.StatusForbidden)
		return
	}

	// Briši nalog
	err = h.UserService.DeleteAccount(username, role)
	if err != nil {
		if err.Error() == "cannot delete manager account with active projects" ||
			err.Error() == "cannot delete member account assigned to active projects" {
			http.Error(w, err.Error(), http.StatusConflict)
		} else {
			http.Error(w, "Failed to delete account", http.StatusInternalServerError)
		}
		return
	}

	w.Header().Set("Content-Type", "application/json")
	json.NewEncoder(w).Encode(map[string]string{"message": "Account deleted successfully"})
>>>>>>> 9a6567d7
}<|MERGE_RESOLUTION|>--- conflicted
+++ resolved
@@ -3,17 +3,11 @@
 import (
 	"context"
 	"encoding/json"
-<<<<<<< HEAD
+	"fmt"
 	"log"
 	"net/http"
 	"strings"
 	"time"
-=======
-	"fmt"
-	"net/http"
-	"strings"
->>>>>>> 9a6567d7
-
 	"trello-project/microservices/users-service/models"
 	"trello-project/microservices/users-service/services"
 
@@ -51,7 +45,6 @@
 
 	w.Header().Set("Content-Type", "application/json")
 	w.WriteHeader(http.StatusCreated)
-<<<<<<< HEAD
 	json.NewEncoder(w).Encode(map[string]string{"message": "Registration successful. Check your email for confirmation link."})
 }
 
@@ -184,8 +177,6 @@
 
 	w.WriteHeader(http.StatusOK)
 	w.Write([]byte("User verified and saved successfully."))
-=======
-	w.Write([]byte("Registration successful. Check your email for confirmation link."))
 }
 
 func (h *UserHandler) DeleteAccountHandler(w http.ResponseWriter, r *http.Request) {
@@ -240,5 +231,4 @@
 
 	w.Header().Set("Content-Type", "application/json")
 	json.NewEncoder(w).Encode(map[string]string{"message": "Account deleted successfully"})
->>>>>>> 9a6567d7
 }