package main

import (
	"context"
	"fmt"
	"log"
	"net/http"
	"time"

	"trello-project/microservices/users-service/handlers"
	"trello-project/microservices/users-service/services"

	"go.mongodb.org/mongo-driver/mongo"
	"go.mongodb.org/mongo-driver/mongo/options"
)

// CORS Middleware funkcija
func enableCORS(next http.Handler) http.Handler {
	return http.HandlerFunc(func(w http.ResponseWriter, r *http.Request) {
		w.Header().Set("Access-Control-Allow-Origin", "*")
		w.Header().Set("Access-Control-Allow-Methods", "GET, POST, PUT, DELETE, OPTIONS")
		w.Header().Set("Access-Control-Allow-Headers", "Content-Type, Authorization")
		w.Header().Set("Access-Control-Allow-Credentials", "true")

		if r.Method == "OPTIONS" {
			w.WriteHeader(http.StatusOK)
			return
		}

		next.ServeHTTP(w, r)
	})
}

func main() {
	// Učitavanje .env fajla
	/*err := godotenv.Load("jwt.env")
	if err != nil {
		log.Fatalf("Error loading .env file")
	}
<<<<<<< HEAD

	log.Println("Uspešno učitane varijable iz .env fajla")*/
=======
	log.Println("Successfully loaded variables from .env file")
>>>>>>> 75494aad

	// Konektovanje na MongoDB
	clientOptions := options.Client().ApplyURI("mongodb://localhost:27017")
	client, err := mongo.Connect(context.TODO(), clientOptions)
	if err != nil {
		log.Fatal(err)
	}
	err = client.Ping(context.TODO(), nil)
	if err != nil {
		log.Fatal(err)
	}
	fmt.Println("Connected to MongoDB!")

	// Kolekcija korisnika
	userCollection := client.Database("users").Collection("users")
<<<<<<< HEAD
	projectCollection := client.Database("projects_db").Collection("project")
	taskCollection := client.Database("tasks_db").Collection("tasks")
	userService := services.NewUserService(userCollection, projectCollection, taskCollection)
=======
	userService := services.NewUserService(userCollection)

	// Inicijalizacija handlera
>>>>>>> 75494aad
	userHandler := handlers.UserHandler{UserService: userService}
	loginHandler := handlers.LoginHandler{UserService: userService}

	// Kreiranje novog multiplexer-a i dodavanje ruta
	mux := http.NewServeMux()
	mux.HandleFunc("/register", userHandler.Register)
	mux.HandleFunc("/login", loginHandler.Login)
	mux.HandleFunc("/check-username", loginHandler.CheckUsername)
	mux.HandleFunc("/forgot-password", loginHandler.ForgotPassword)

<<<<<<< HEAD
	http.HandleFunc("/register", userHandler.Register)
	http.Handle("/api/auth/delete-account/", enableCORS(http.HandlerFunc(userHandler.DeleteAccountHandler)))

=======
	// Primena CORS i JWT Middleware-a
	finalHandler := enableCORS(mux)

	// Pokretanje servera
>>>>>>> 75494aad
	srv := &http.Server{
		Addr:         ":8080",
		Handler:      finalHandler,
		ReadTimeout:  10 * time.Second,
		WriteTimeout: 10 * time.Second,
	}

	fmt.Println("Server is running on port 8080")
	log.Fatal(srv.ListenAndServe())

}

// CORS Middleware
func enableCORS(next http.Handler) http.Handler {
	return http.HandlerFunc(func(w http.ResponseWriter, r *http.Request) {
		w.Header().Set("Access-Control-Allow-Origin", "*")
		w.Header().Set("Access-Control-Allow-Methods", "GET, POST, PUT, DELETE, OPTIONS")
		w.Header().Set("Access-Control-Allow-Headers", "Content-Type, Authorization")
		w.Header().Set("Access-Control-Max-Age", "86400")

		if r.Method == http.MethodOptions {
			w.WriteHeader(http.StatusNoContent)
			return
		}

		next.ServeHTTP(w, r)
	})
}<|MERGE_RESOLUTION|>--- conflicted
+++ resolved
@@ -5,44 +5,30 @@
 	"fmt"
 	"log"
 	"net/http"
+	"os"
 	"time"
 
 	"trello-project/microservices/users-service/handlers"
 	"trello-project/microservices/users-service/services"
 
+	"github.com/joho/godotenv"
 	"go.mongodb.org/mongo-driver/mongo"
 	"go.mongodb.org/mongo-driver/mongo/options"
 )
 
-// CORS Middleware funkcija
-func enableCORS(next http.Handler) http.Handler {
-	return http.HandlerFunc(func(w http.ResponseWriter, r *http.Request) {
-		w.Header().Set("Access-Control-Allow-Origin", "*")
-		w.Header().Set("Access-Control-Allow-Methods", "GET, POST, PUT, DELETE, OPTIONS")
-		w.Header().Set("Access-Control-Allow-Headers", "Content-Type, Authorization")
-		w.Header().Set("Access-Control-Allow-Credentials", "true")
-
-		if r.Method == "OPTIONS" {
-			w.WriteHeader(http.StatusOK)
-			return
-		}
-
-		next.ServeHTTP(w, r)
-	})
-}
-
 func main() {
 	// Učitavanje .env fajla
-	/*err := godotenv.Load("jwt.env")
+	err := godotenv.Load("jwt.env")
 	if err != nil {
 		log.Fatalf("Error loading .env file")
 	}
-<<<<<<< HEAD
 
-	log.Println("Uspešno učitane varijable iz .env fajla")*/
-=======
-	log.Println("Successfully loaded variables from .env file")
->>>>>>> 75494aad
+	secretKey := os.Getenv("JWT_SECRET")
+	if secretKey == "" {
+		log.Fatal("JWT_SECRET is not set in the environment variables")
+	}
+
+	fmt.Println("Successfully loaded variables from .env file")
 
 	// Konektovanje na MongoDB
 	clientOptions := options.Client().ApplyURI("mongodb://localhost:27017")
@@ -58,17 +44,16 @@
 
 	// Kolekcija korisnika
 	userCollection := client.Database("users").Collection("users")
-<<<<<<< HEAD
+
 	projectCollection := client.Database("projects_db").Collection("project")
 	taskCollection := client.Database("tasks_db").Collection("tasks")
-	userService := services.NewUserService(userCollection, projectCollection, taskCollection)
-=======
-	userService := services.NewUserService(userCollection)
+	jwtService := services.NewJWTService(secretKey)
+	userService := services.NewUserService(userCollection, projectCollection, taskCollection, jwtService)
 
-	// Inicijalizacija handlera
->>>>>>> 75494aad
-	userHandler := handlers.UserHandler{UserService: userService}
+	userHandler := handlers.UserHandler{UserService: userService, JWTService: jwtService}
 	loginHandler := handlers.LoginHandler{UserService: userService}
+
+	http.HandleFunc("/register", userHandler.Register)
 
 	// Kreiranje novog multiplexer-a i dodavanje ruta
 	mux := http.NewServeMux()
@@ -76,17 +61,13 @@
 	mux.HandleFunc("/login", loginHandler.Login)
 	mux.HandleFunc("/check-username", loginHandler.CheckUsername)
 	mux.HandleFunc("/forgot-password", loginHandler.ForgotPassword)
+	mux.HandleFunc("/api/auth/delete-account/", userHandler.DeleteAccountHandler)
 
-<<<<<<< HEAD
-	http.HandleFunc("/register", userHandler.Register)
-	http.Handle("/api/auth/delete-account/", enableCORS(http.HandlerFunc(userHandler.DeleteAccountHandler)))
-
-=======
 	// Primena CORS i JWT Middleware-a
 	finalHandler := enableCORS(mux)
 
 	// Pokretanje servera
->>>>>>> 75494aad
+
 	srv := &http.Server{
 		Addr:         ":8080",
 		Handler:      finalHandler,
