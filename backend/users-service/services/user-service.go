package services

import (
	"context"
	"errors"
	"fmt"
	"log"

	"time"

	"trello-project/microservices/users-service/models"
	"trello-project/microservices/users-service/utils"

	"go.mongodb.org/mongo-driver/bson"
	"go.mongodb.org/mongo-driver/mongo"
	"golang.org/x/exp/rand"
)

// UserService struktura
type UserService struct {
	UserCollection    *mongo.Collection
	TokenCache        map[string]string
	JWTService        *JWTService
	ProjectCollection *mongo.Collection
	TaskCollection    *mongo.Collection
}

func NewUserService(userCollection, projectCollection, taskCollection *mongo.Collection, jwtService *JWTService) *UserService {
	return &UserService{

		UserCollection:    userCollection,
		TokenCache:        make(map[string]string),
		JWTService:        &JWTService{},
		ProjectCollection: projectCollection,
		TaskCollection:    taskCollection,
	}
}

<<<<<<< HEAD
=======
// RegisterUser šalje verifikacioni email korisniku i čuva podatke u kešu
>>>>>>> 57b58719
func (s *UserService) RegisterUser(user models.User) error {
	// Provera da li korisnik već postoji
	var existingUser models.User
	if err := s.UserCollection.FindOne(context.Background(), bson.M{"username": user.Username}).Decode(&existingUser); err == nil {
		return fmt.Errorf("User with username already exists")
	}

	// Generisanje verifikacionog koda i podešavanje vremena isteka
	verificationCode := fmt.Sprintf("%06d", rand.Intn(1000000))
	expiryTime := time.Now().Add(1 * time.Minute)

	// Postavljanje verifikacionih informacija u model korisnika
	user.VerificationCode = verificationCode
	user.VerificationExpiry = expiryTime
	user.IsActive = false

	// Čuvanje korisnika u bazi sa statusom `inactive`
	if _, err := s.UserCollection.InsertOne(context.Background(), user); err != nil {
		return fmt.Errorf("Failed to save user: %v", err)
	}

	// Slanje verifikacionog email-a sa kodom
	subject := "Your Verification Code"
	body := fmt.Sprintf("Your verification code is %s. Please enter it within 1 minute.", verificationCode)
	if err := utils.SendEmail(user.Email, subject, body); err != nil {
		return fmt.Errorf("Failed to send email: %v", err)
	}

	log.Println("Verifikacioni kod poslat korisniku:", user.Email)
	return nil
}

// GetUnverifiedUserByEmail pronalazi korisnika u bazi po email adresi
func (s *UserService) GetUnverifiedUserByEmail(email string) (models.User, error) {
	var user models.User
	err := s.UserCollection.FindOne(context.Background(), bson.M{"email": email}).Decode(&user)
	if err != nil {
		return models.User{}, fmt.Errorf("User not found")
	}
	return user, nil
}

// ConfirmAndSaveUser ažurira korisnika i postavlja `IsActive` na true
func (s *UserService) ConfirmAndSaveUser(user models.User) error {
	// Ažuriraj korisnika da bude aktivan
	filter := bson.M{"email": user.Email}
	update := bson.M{"$set": bson.M{"isActive": true}}

	_, err := s.UserCollection.UpdateOne(context.Background(), filter, update)
	if err != nil {
		return fmt.Errorf("Failed to activate user: %v", err)
	}

	return nil
}

// CreateUser čuva korisnika u bazi
func (s *UserService) CreateUser(user models.User) error {
	log.Println("Pokušavam da sačuvam korisnika:", user.Email)

	_, err := s.UserCollection.InsertOne(context.Background(), user)
	if err != nil {
		log.Println("Greška prilikom čuvanja korisnika u MongoDB:", err)
		return err
	}

	log.Println("Korisnik sačuvan u MongoDB:", user.Email)
	return nil
}

func (s *UserService) DeleteAccount(username string) error {

	//trazi ObjectID korisnika na osnovu username
	var user models.User
	err := s.UserCollection.FindOne(context.Background(), bson.M{"username": username}).Decode(&user)
	if err != nil {
		return errors.New("user not found")
	}
	userID := user.ID

	_, err = s.UserCollection.DeleteOne(context.Background(), bson.M{"username": username})
	if err != nil {
		return errors.New("failed to delete user from users collection")
	}

	// uklanja korisnika iz members sa projekta
	projectUpdateFilter := bson.M{"members._id": userID}
	projectUpdate := bson.M{"$pull": bson.M{"members": bson.M{"_id": userID}}}
	updateResult, err := s.ProjectCollection.UpdateMany(context.Background(), projectUpdateFilter, projectUpdate)
	if err != nil {
		fmt.Println("Greška pri ažuriranju projekata:", err)
		return errors.New("failed to remove user from projects")
	}
	fmt.Printf("Korisnik uklonjen iz %d projekata.\n", updateResult.ModifiedCount)

	taskUpdateFilter := bson.M{"assignees": userID}
	taskUpdate := bson.M{"$pull": bson.M{"assignees": userID}}
	taskUpdateResult, err := s.TaskCollection.UpdateMany(context.Background(), taskUpdateFilter, taskUpdate)
	if err != nil {
		fmt.Println("Greška pri ažuriranju zadataka:", err)
		return errors.New("failed to remove user from tasks")
	}
	fmt.Printf("Korisnik uklonjen iz %d zadataka.\n", taskUpdateResult.ModifiedCount)

	// brisanje menadzera sa proj
	managerUpdateFilter := bson.M{"manager_id": userID}
	managerUpdate := bson.M{"$unset": bson.M{"manager_id": ""}}
	_, err = s.ProjectCollection.UpdateMany(context.Background(), managerUpdateFilter, managerUpdate)
	if err != nil {
		return errors.New("failed to remove manager from projects")
	}
	fmt.Println("Menadžer uspešno uklonjen iz projekata.")

	return nil

}

func (s *UserService) CanDeleteMemberAccountByUsername(username string) (bool, error) {
	fmt.Println("Proveravam da li član može biti obrisan po username...")

	var user models.User
	err := s.UserCollection.FindOne(context.Background(), bson.M{"username": username}).Decode(&user)
	if err != nil {
		fmt.Println("Korisnik nije pronađen:", err)
		return false, err
	}
	userID := user.ID

	taskFilter := bson.M{
		"assignees": userID,
		"status":    "in progress",
	}
	count, err := s.TaskCollection.CountDocuments(context.Background(), taskFilter)
	if err != nil {
		fmt.Println("Greška pri proveri zadataka:", err)
		return false, err
	}

	if count > 0 {
		return false, nil
	}

	return true, nil
}

func (s *UserService) CanDeleteManagerAccountByUsername(username string) (bool, error) {
	fmt.Println("Proveravam da li menadžer može biti obrisan po username...")

	var manager models.User
	err := s.UserCollection.FindOne(context.Background(), bson.M{"username": username}).Decode(&manager)
	if err != nil {
		fmt.Println("Menadžer nije pronađen:", err)
		return false, err
	}
	managerID := manager.ID

	// Pronađi sve projekte koje je kreirao menadžer
	projectFilter := bson.M{"manager_id": managerID}
	cursor, err := s.ProjectCollection.Find(context.Background(), projectFilter)
	if err != nil {
		fmt.Println("Greška pri pretrazi projekata:", err)
		return false, err
	}
	defer cursor.Close(context.Background())

	var projects []models.Project
	if err := cursor.All(context.Background(), &projects); err != nil {
		fmt.Println("Greška pri učitavanju projekata:", err)
		return false, err
	}

	for _, project := range projects {
		fmt.Printf("Proveravam zadatke za projekat: %s\n", project.ID.Hex())

		taskFilter := bson.M{
			"projectId": project.ID.Hex(),
			"status":    "in progress",
		}

		count, err := s.TaskCollection.CountDocuments(context.Background(), taskFilter)
		if err != nil {
			fmt.Println("Greška pri proveri zadataka:", err)
			return false, err
		}

		if count > 0 {
			fmt.Println("Projekat ima zadatke u statusu 'Pending'.")
			return false, nil
		}
	}

	fmt.Println("Menadžer nema aktivnih zadataka u svojim projektima.")
	return true, nil
}

// ResetPasswordByUsername resetuje lozinku korisnika i šalje novu lozinku na email
func (s *UserService) ResetPasswordByUsername(username string) error {
	var user models.User
	err := s.UserCollection.FindOne(context.Background(), bson.M{"username": username}).Decode(&user)
	if err != nil {
		return fmt.Errorf("user not found")
	}

	if !user.IsActive {
		return errors.New("user is not active")
	}

	// Generiši novu lozinku
	newPassword := utils.GenerateRandomPassword()

	// Ažuriraj lozinku u bazi
	_, err = s.UserCollection.UpdateOne(context.Background(), bson.M{"username": username}, bson.M{"$set": bson.M{"password": newPassword}})
	if err != nil {
		return fmt.Errorf("failed to update password: %v", err)
	}

	// Pošalji novu lozinku korisniku na email
	subject := "Your new password"
	body := fmt.Sprintf("Your new password is: %s", newPassword)
	if err := utils.SendEmail(user.Email, subject, body); err != nil {
		return fmt.Errorf("failed to send email: %v", err)
	}

	log.Println("New password sent to:", user.Email)
	return nil
}

func (s UserService) LoginUser(username, password string) (models.User, string, error) {
	var user models.User
	err := s.UserCollection.FindOne(context.Background(), bson.M{"username": username}).Decode(&user)
	if err != nil {
		return models.User{}, "", errors.New("user not found")
	}
	if user.Password != password {
		return models.User{}, "", errors.New("invalid password")
	}
	if !user.IsActive {
		return models.User{}, "", errors.New("user not active")
	}
	token, err := s.JWTService.GenerateAuthToken(user.Username, user.Role)
	if err != nil {
		return models.User{}, "", fmt.Errorf("failed to generate token: %v", err)
	}
	return user, token, nil
}

// DeleteExpiredUnverifiedUsers briše korisnike kojima je istekao rok za verifikaciju i koji nisu aktivni
func (s *UserService) DeleteExpiredUnverifiedUsers() {
	filter := bson.M{
		"isActive": false,
		"verificationExpiry": bson.M{
			"$lt": time.Now(),
		},
	}

	// Brišemo sve korisnike koji odgovaraju uslovima
	result, err := s.UserCollection.DeleteMany(context.Background(), filter)
	if err != nil {
		log.Printf("Greška prilikom brisanja korisnika sa isteklim verifikacionim rokom: %v", err)
	} else {
		log.Printf("Obrisano %d korisnika sa isteklim verifikacionim rokom.", result.DeletedCount)
	}
}<|MERGE_RESOLUTION|>--- conflicted
+++ resolved
@@ -36,10 +36,7 @@
 	}
 }
 
-<<<<<<< HEAD
-=======
 // RegisterUser šalje verifikacioni email korisniku i čuva podatke u kešu
->>>>>>> 57b58719
 func (s *UserService) RegisterUser(user models.User) error {
 	// Provera da li korisnik već postoji
 	var existingUser models.User
