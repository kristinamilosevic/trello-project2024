--- conflicted
+++ resolved
@@ -6,79 +6,65 @@
 	"fmt"
 	"log"
 	"strings"
+	"time"
 
 	"trello-project/microservices/users-service/models"
 	"trello-project/microservices/users-service/utils"
 
 	"go.mongodb.org/mongo-driver/bson"
 	"go.mongodb.org/mongo-driver/mongo"
+	"golang.org/x/exp/rand"
 )
 
 // UserService struktura sa MongoDB kolekcijom i JWT servisom
 type UserService struct {
 	UserCollection *mongo.Collection
+	TokenCache     map[string]string
 	JWTService     *JWTService
-	TokenCache     map[string]string
 }
 
 // NewUserService kreira novu instancu UserService
 func NewUserService(userCollection *mongo.Collection) *UserService {
 	return &UserService{
 		UserCollection: userCollection,
-		JWTService:     &JWTService{},
 		TokenCache:     make(map[string]string), // Privremeni keš
+		JWTService:     &JWTService{},           // Inicijalizacija JWT servisa
 	}
 }
 
-<<<<<<< HEAD
-// RegisterUser šalje verifikacioni email korisniku bez čuvanja u bazi
-=======
-// RegisterUser registruje novog korisnika
->>>>>>> 89cdebd6
+// RegisterUser šalje verifikacioni email korisniku i čuva podatke u kešu
 func (s *UserService) RegisterUser(user models.User) error {
+	// Provera da li korisnik već postoji
 	var existingUser models.User
-	err := s.UserCollection.FindOne(context.Background(), bson.M{"email": user.Email}).Decode(&existingUser)
-	if err != mongo.ErrNoDocuments {
-		return fmt.Errorf("User with email already exists")
+	if err := s.UserCollection.FindOne(context.Background(), bson.M{"username": user.Username}).Decode(&existingUser); err == nil {
+		return fmt.Errorf("User with username already exists")
 	}
 
-<<<<<<< HEAD
-	// Generisanje JWT tokena
-=======
-	user.ID = primitive.NewObjectID()
+	// Generisanje verifikacionog koda i podešavanje vremena isteka
+	verificationCode := fmt.Sprintf("%06d", rand.Intn(1000000))
+	expiryTime := time.Now().Add(1 * time.Minute)
+
+	// Postavljanje verifikacionih informacija u model korisnika
+	user.VerificationCode = verificationCode
+	user.VerificationExpiry = expiryTime
 	user.IsActive = false
 
-	_, err = s.UserCollection.InsertOne(context.Background(), user)
-	if err != nil {
-		return err
+	// Čuvanje korisnika u bazi sa statusom `inactive`
+	if _, err := s.UserCollection.InsertOne(context.Background(), user); err != nil {
+		return fmt.Errorf("Failed to save user: %v", err)
 	}
 
->>>>>>> 89cdebd6
-	token, err := s.JWTService.GenerateEmailVerificationToken(user.Email)
-	if err != nil {
-		return fmt.Errorf("Failed to generate token: %v", err)
-	}
-
-<<<<<<< HEAD
-	// Sačuvajte korisničke podatke i token u kešu
-	s.TokenCache[user.Email] = fmt.Sprintf("%s|%s|%s|%s|%s|%s", token, user.Name, user.LastName, user.Username, user.Password, user.Role)
-
-	// Slanje emaila sa linkom za potvrdu
-	verificationLink := "http://localhost:4200/projects-list?verify=true"
-=======
-	verificationLink := fmt.Sprintf("http://localhost:4200/project-list?token=%s", token)
->>>>>>> 89cdebd6
-	subject := "Confirm your email"
-	body := fmt.Sprintf("Click the link to confirm your registration: %s", verificationLink)
-
+	// Slanje verifikacionog email-a sa kodom
+	subject := "Your Verification Code"
+	body := fmt.Sprintf("Your verification code is %s. Please enter it within 1 minute.", verificationCode)
 	if err := utils.SendEmail(user.Email, subject, body); err != nil {
 		return fmt.Errorf("Failed to send email: %v", err)
 	}
 
+	log.Println("Verifikacioni kod poslat korisniku:", user.Email)
 	return nil
 }
 
-<<<<<<< HEAD
 // GetUnverifiedUserByEmail pronalazi korisnika u bazi po email adresi
 func (s *UserService) GetUnverifiedUserByEmail(email string) (models.User, error) {
 	var user models.User
@@ -102,10 +88,21 @@
 
 	return nil
 }
+
+// CreateUser čuva korisnika u bazi
 func (s *UserService) CreateUser(user models.User) error {
+	log.Println("Pokušavam da sačuvam korisnika:", user.Email)
+
 	_, err := s.UserCollection.InsertOne(context.Background(), user)
-	return err
-=======
+	if err != nil {
+		log.Println("Greška prilikom čuvanja korisnika u MongoDB:", err)
+		return err
+	}
+
+	log.Println("Korisnik sačuvan u MongoDB:", user.Email)
+	return nil
+}
+
 // LoginUser proverava kredencijale korisnika i generiše JWT token
 func (s *UserService) LoginUser(email, password string) (*models.User, string, error) {
 	var user models.User
@@ -136,5 +133,4 @@
 
 	// Vraćamo korisnika i generisani token
 	return &user, token, nil
->>>>>>> 89cdebd6
 }