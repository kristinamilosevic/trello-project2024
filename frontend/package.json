--- conflicted
+++ resolved
@@ -14,11 +14,7 @@
     "@angular/common": "^18.2.10",
     "@angular/compiler": "^18.2.10",
     "@angular/core": "^18.2.0",
-<<<<<<< HEAD
-    "@angular/forms": "^18.2.10",
-=======
     "@angular/forms": "^18.2.11",
->>>>>>> 08a38c86
     "@angular/platform-browser": "^18.2.10",
     "@angular/platform-browser-dynamic": "^18.2.0",
     "@angular/router": "^18.2.11",
