--- conflicted
+++ resolved
@@ -15,11 +15,10 @@
     "@angular/compiler": "^18.2.10",
     "@angular/core": "^18.2.0",
     "@angular/forms": "^18.2.10",
-<<<<<<< HEAD
+
     "@angular/platform-browser": "^18.2.0",
-=======
+
     "@angular/platform-browser": "^18.2.10",
->>>>>>> 2398f493
     "@angular/platform-browser-dynamic": "^18.2.0",
     "@angular/router": "^18.2.10",
     "rxjs": "^7.8.1",
