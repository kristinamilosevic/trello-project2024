import { Component } from '@angular/core';
import { FormBuilder, FormGroup, Validators } from '@angular/forms';
import { CommonModule } from '@angular/common';
import { ReactiveFormsModule } from '@angular/forms';
import { HttpClient, HttpClientModule } from '@angular/common/http';
import { Router } from '@angular/router';
import { RecaptchaModule } from 'ng-recaptcha';


@Component({
  selector: 'app-register',
  standalone: true,
  imports: [CommonModule, ReactiveFormsModule, HttpClientModule, RecaptchaModule],
  templateUrl: './register.component.html',
  styleUrls: ['./register.component.css']
})
export class RegisterComponent {
  registerForm: FormGroup;
  captchaToken: string | null = null;
  captchaResolved: boolean = false;

  constructor(private fb: FormBuilder, private http: HttpClient, private router: Router) {
    this.registerForm = this.fb.group({
      name: ['', Validators.required],
      lastName: ['', Validators.required],
      username: ['', [Validators.required, Validators.minLength(3)]],
      password: ['', [Validators.required, Validators.minLength(8), Validators.pattern('^(?=.*[A-Z])(?=.*\\d)(?=.*[!@#$%^&*.,])[A-Za-z\\d!@#$%^&*.,]{8,}$')]],
      email: ['', [Validators.required, Validators.email]],
      role: ['', Validators.required]
    });
  }

  onCaptchaResolved(token: string | null): void {
    console.log('CAPTCHA resolved with token:', token); 
    this.captchaToken = token; // Čuvanje tokena
}

  onSubmit() {
    console.log('CAPTCHA token:', this.captchaToken); 

    if (!this.captchaToken) {
        alert('Please solve the CAPTCHA first!');
        return;
    }

    const payload = {
        user: this.registerForm.value,
        captchaToken: this.captchaToken
    };

    console.log('Payload being sent to the backend:', payload); 

    // Provera validnosti forme pre slanja
    if (this.registerForm.valid) {
<<<<<<< HEAD
      this.http.post('http://localhost:8001/api/users/register', this.registerForm.value).subscribe({
        next: (response) => {
          console.log('Response from server:', response);
          alert('Registration successful. Check your email for the verification code.');
          // Preusmeri korisnika na verifikacionu stranicu i pošalji username kao parametar
          this.router.navigate(['/verify']);
          localStorage.setItem('username', this.registerForm.value.username);
          this.registerForm.reset();
        },
=======
      this.http.post(
          'http://localhost:8001/api/users/register',
          payload, 
          { headers: { 'Content-Type': 'application/json' } } 
      ).subscribe({
          next: (response) => {
              console.log('Response from server:', response);
              alert('Registration successful. Check your email for the verification code.');

              localStorage.removeItem('_grecaptcha');
              
              this.router.navigate(['/verify'], { queryParams: { username: this.registerForm.value.username } });
              this.registerForm.reset();
          },
>>>>>>> 25d6be1a
        error: (error) => {
          console.error('Error during registration:', error);
          
          if (error.error && error.error.message) {
            alert(error.error.message); 
          } else if (error.status === 409) {
            alert('Username already exists. Please choose a different one.');
          } else {
            alert('Registration failed. Please try again.');
          }
        },
      });
    } else {
      alert('Please fill out the form correctly.');
    }
  }
  
  openLogin() {
    this.router.navigate(['/login']);
  }
}<|MERGE_RESOLUTION|>--- conflicted
+++ resolved
@@ -52,32 +52,17 @@
 
     // Provera validnosti forme pre slanja
     if (this.registerForm.valid) {
-<<<<<<< HEAD
-      this.http.post('http://localhost:8001/api/users/register', this.registerForm.value).subscribe({
+      this.http.post('http://localhost:8001/api/users/register', this.registerForm.value, 
+       ).subscribe({
         next: (response) => {
           console.log('Response from server:', response);
           alert('Registration successful. Check your email for the verification code.');
           // Preusmeri korisnika na verifikacionu stranicu i pošalji username kao parametar
+          localStorage.removeItem('_grecaptcha');
           this.router.navigate(['/verify']);
           localStorage.setItem('username', this.registerForm.value.username);
           this.registerForm.reset();
         },
-=======
-      this.http.post(
-          'http://localhost:8001/api/users/register',
-          payload, 
-          { headers: { 'Content-Type': 'application/json' } } 
-      ).subscribe({
-          next: (response) => {
-              console.log('Response from server:', response);
-              alert('Registration successful. Check your email for the verification code.');
-
-              localStorage.removeItem('_grecaptcha');
-              
-              this.router.navigate(['/verify'], { queryParams: { username: this.registerForm.value.username } });
-              this.registerForm.reset();
-          },
->>>>>>> 25d6be1a
         error: (error) => {
           console.error('Error during registration:', error);
           
