--- conflicted
+++ resolved
@@ -28,11 +28,7 @@
 
   onSubmit() {
     if (this.registerForm.valid) {
-<<<<<<< HEAD
-      this.http.post('http://localhost:8001/api/register', this.registerForm.value).subscribe({
-=======
       this.http.post('http://localhost:8001/api/users/register', this.registerForm.value).subscribe({
->>>>>>> b7d94d48
         next: (response) => {
           console.log('Response from server:', response);
           alert('Registration successful. Check your email for the verification code.');
