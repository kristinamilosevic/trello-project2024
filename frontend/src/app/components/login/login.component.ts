<<<<<<< HEAD
import { Component, OnInit } from '@angular/core';
import { Router, ActivatedRoute } from '@angular/router';
=======
import { Component } from '@angular/core';
import { FormsModule } from '@angular/forms';
import { CommonModule } from '@angular/common';
import { ActivatedRoute, Router } from '@angular/router';
>>>>>>> 9a6567d7
import { AuthService } from '../../services/user/auth.service';
import { FormsModule, ReactiveFormsModule } from '@angular/forms';
import { CommonModule } from '@angular/common';
import { HttpClientModule } from '@angular/common/http';

@Component({
  selector: 'app-login',
  standalone: true,
  imports: [FormsModule,CommonModule, ReactiveFormsModule, HttpClientModule],
  templateUrl: './login.component.html',
  styleUrls: ['./login.component.scss']
})
<<<<<<< HEAD
export class LoginComponent implements OnInit {
  email: string = '';
=======
export class LoginComponent {
  username: string = '';
>>>>>>> 9a6567d7
  password: string = '';
  forgotEmail: string = '';
  errorMessage: string = '';
  successMessage: string = '';
  resetMessage: string = '';
  showForgotPassword: boolean = false;
  showMagicLink: boolean = false;
  magicEmail: string = ''; 
  magicLinkMessage: string = ''; 

<<<<<<< HEAD
  constructor(
    private authService: AuthService,
    private router: Router,
    private route: ActivatedRoute
  ) {}

  ngOnInit(): void {
    // Proveri da li postoji token u query parametrima
    this.route.queryParams.subscribe(params => {
      const token = params['token'];
      if (token) {
        // Pozovi authService da potvrdi email sa tokenom
        this.authService.confirmEmail(token).subscribe({
          next: () => {
            console.log('Email confirmed successfully');
            // Ukloni token iz URL-a nakon što je iskorišćen
            this.router.navigate([], {
              queryParams: { token: null },
              queryParamsHandling: 'merge'
            });
          },
          error: (error) => {
            console.error('Error confirming email', error);
            this.errorMessage = 'Failed to confirm email';
          }
        });
      }
    });
  }
=======
  constructor(private authService: AuthService, private router: Router, private route: ActivatedRoute) {}
>>>>>>> 9a6567d7

  // Funkcija za prijavu korisnika
  onSubmit(): void {
<<<<<<< HEAD
    const credentials = { email: this.email, password: this.password };
    this.authService.login(credentials).subscribe({
=======
    if (!this.username || !this.password) {
      this.errorMessage = 'Please enter both username and password';

      setTimeout(() => {
        this.errorMessage = '';
      }, 3000);
      
      return;
    }
    
  
    this.authService.login({ username: this.username, password: this.password }).subscribe({
      next: (response: any) => {
        // Sačuvaj informacije u localStorage
        localStorage.setItem('username', response.username);
        localStorage.setItem('role', response.role);
        localStorage.setItem('token', response.token);
  
        this.successMessage = 'Login successful!';
        setTimeout(() => {
          this.router.navigate(['/add-projects']);
        }, 2000); // Preusmeravanje nakon 2 sekunde
      },
      error: () => {
        this.errorMessage = 'Invalid username or password';
      }
    });
  }
  
  

  // Funkcija za otvaranje "Forgot Password" sekcije
  openForgotPassword(): void {
    if (!this.username) {
      this.errorMessage = 'Please enter your username';
      return;
    }
    this.errorMessage = '';
    this.showForgotPassword = true;
  }

  // Funkcija za zatvaranje "Forgot Password" sekcije
  closeForgotPassword(): void {
    this.showForgotPassword = false;
    this.forgotEmail = '';
    this.resetMessage = '';
  }

  // Funkcija za slanje linka za reset lozinke
  sendResetLink(): void {
    if (!this.forgotEmail) {
      this.resetMessage = 'Please enter a valid email';
      return;
    }

    this.authService.sendPasswordResetLink(this.username, this.forgotEmail).subscribe({
      next: () => {
        this.resetMessage = 'Reset link sent to your email!';
      },
      error: () => {
        this.resetMessage = 'Reset link sent to your email!';
      }
    });
  }


  ngOnInit(): void {
    // Proveri da li postoji token u URL-u (magic link)
    this.route.queryParams.subscribe((params) => {
      const token = params['token'];
     

      if (token) {
        // Proveri token koristeći AuthService
        this.authService.verifyMagicLink(token).subscribe({
          next: (response: any) => {
            console.log('Backend response:', response);
            // Sačuvaj podatke u localStorage
            localStorage.setItem('token', response.token);
            localStorage.setItem('username', response.username);
            localStorage.setItem('role', response.role);

            this.successMessage = 'Login successful via Magic Link!';
            setTimeout(() => {
              this.router.navigate(['/add-projects']);
            }, 2000);
          },
          error: () => {
            this.errorMessage = 'Invalid or expired magic link';
          }
        });
      } 
    });
  }

  

  // Otvaranje forme za Magic Link
  openMagicLink(): void {
    if (!this.username) {
      this.errorMessage = 'Please enter your username';
      return;
    }
    this.errorMessage = '';
    this.showMagicLink = true;
  }

  // Slanje Magic Link-a
  sendMagicLink(): void {
    if (!this.magicEmail) {
      this.magicLinkMessage = 'Please enter a valid email';
      return;
    }

    this.authService.sendMagicLink(this.username, this.magicEmail).subscribe({
>>>>>>> 9a6567d7
      next: () => {
        this.magicLinkMessage = 'Magic link sent to your email!';
        setTimeout(() => {
          this.magicLinkMessage = '';
          this.showMagicLink = false;
        }, 3000);
      },
      error: () => {
        this.magicLinkMessage = 'Magic link sent to your email!';
      }
    });
  }
}<|MERGE_RESOLUTION|>--- conflicted
+++ resolved
@@ -1,31 +1,18 @@
-<<<<<<< HEAD
-import { Component, OnInit } from '@angular/core';
-import { Router, ActivatedRoute } from '@angular/router';
-=======
 import { Component } from '@angular/core';
 import { FormsModule } from '@angular/forms';
 import { CommonModule } from '@angular/common';
 import { ActivatedRoute, Router } from '@angular/router';
->>>>>>> 9a6567d7
 import { AuthService } from '../../services/user/auth.service';
-import { FormsModule, ReactiveFormsModule } from '@angular/forms';
-import { CommonModule } from '@angular/common';
-import { HttpClientModule } from '@angular/common/http';
 
 @Component({
+  standalone: true,
+  imports: [FormsModule, CommonModule],
   selector: 'app-login',
-  standalone: true,
-  imports: [FormsModule,CommonModule, ReactiveFormsModule, HttpClientModule],
   templateUrl: './login.component.html',
   styleUrls: ['./login.component.scss']
 })
-<<<<<<< HEAD
-export class LoginComponent implements OnInit {
-  email: string = '';
-=======
 export class LoginComponent {
   username: string = '';
->>>>>>> 9a6567d7
   password: string = '';
   forgotEmail: string = '';
   errorMessage: string = '';
@@ -36,46 +23,10 @@
   magicEmail: string = ''; 
   magicLinkMessage: string = ''; 
 
-<<<<<<< HEAD
-  constructor(
-    private authService: AuthService,
-    private router: Router,
-    private route: ActivatedRoute
-  ) {}
-
-  ngOnInit(): void {
-    // Proveri da li postoji token u query parametrima
-    this.route.queryParams.subscribe(params => {
-      const token = params['token'];
-      if (token) {
-        // Pozovi authService da potvrdi email sa tokenom
-        this.authService.confirmEmail(token).subscribe({
-          next: () => {
-            console.log('Email confirmed successfully');
-            // Ukloni token iz URL-a nakon što je iskorišćen
-            this.router.navigate([], {
-              queryParams: { token: null },
-              queryParamsHandling: 'merge'
-            });
-          },
-          error: (error) => {
-            console.error('Error confirming email', error);
-            this.errorMessage = 'Failed to confirm email';
-          }
-        });
-      }
-    });
-  }
-=======
   constructor(private authService: AuthService, private router: Router, private route: ActivatedRoute) {}
->>>>>>> 9a6567d7
 
   // Funkcija za prijavu korisnika
   onSubmit(): void {
-<<<<<<< HEAD
-    const credentials = { email: this.email, password: this.password };
-    this.authService.login(credentials).subscribe({
-=======
     if (!this.username || !this.password) {
       this.errorMessage = 'Please enter both username and password';
 
@@ -191,7 +142,6 @@
     }
 
     this.authService.sendMagicLink(this.username, this.magicEmail).subscribe({
->>>>>>> 9a6567d7
       next: () => {
         this.magicLinkMessage = 'Magic link sent to your email!';
         setTimeout(() => {
