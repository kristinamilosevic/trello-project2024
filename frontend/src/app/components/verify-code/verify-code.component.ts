--- conflicted
+++ resolved
@@ -38,11 +38,7 @@
         code: this.verifyCodeForm.value.code
       };
 
-<<<<<<< HEAD
-      this.http.post('http://localhost:8001/api/verify-code', data, { responseType: 'text' }).subscribe({
-=======
       this.http.post('http://localhost:8000/api/users/verify-code', data, { responseType: 'text' }).subscribe({
->>>>>>> 4456794e
         next: (response) => {
           console.log('Response from server:', response);
           alert('Verification successful. You can now log in.');
