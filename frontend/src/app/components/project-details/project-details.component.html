<div *ngIf="project" class="project-details-container">
  <div class="project-details">
    <h2>{{ project.name }}</h2>
    <p><strong>Expected End Date:</strong> {{ project.expectedEndDate | date: 'shortDate' }}</p>
    <p><strong>Min Members:</strong> {{ project.minMembers }}</p>
    <p><strong>Max Members:</strong> {{ project.maxMembers }}</p>
    <button (click)="goBack()" class="action-button">Back</button>

    <div *ngIf="tasks.length > 0" class="task-list">
      <h3>Tasks for this Project:</h3>
      <ul>
        <li *ngFor="let task of tasks">
<<<<<<< HEAD
          <div class="task-card">
            <strong>{{ task.title }}</strong>
            <p>{{ task.description }}</p>
            <p>Status: {{ task.status }}</p>
            <button (click)="openAddMembersToTask(task.id)" class="action-button add-member-btn">Add Member</button>

            <button (click)="viewMembersToTask(task.id)" class="action-button view-members-btn">View Members</button>
          </div>
=======
          <strong>{{ task.title }}</strong>
          <p>{{ task.description }}</p>

          <div *ngIf="getTaskDependencyTitle(task)">
            <p>Depends on: <em>{{ getTaskDependencyTitle(task) }}</em></p>
          </div>

          <label for="statusDropdown">Status:</label>
          <select [(ngModel)]="task.status" (change)="updateTaskStatus(task)">
            <option value="Pending">Pending</option>
            <option value="In progress">In progress</option>
            <option value="Completed">Completed</option>
          </select>
>>>>>>> 40770e0b
        </li>
      </ul>
    </div>

    
    <div class="action-buttons">
      <button (click)="addTask()" class="action-button">Add Task</button>
      <button (click)="viewMembers()" class="action-button">Members</button>
      <button (click)="addMember()" class="action-button">Add Member</button>
    </div>
  </div>
</div><|MERGE_RESOLUTION|>--- conflicted
+++ resolved
@@ -10,7 +10,6 @@
       <h3>Tasks for this Project:</h3>
       <ul>
         <li *ngFor="let task of tasks">
-<<<<<<< HEAD
           <div class="task-card">
             <strong>{{ task.title }}</strong>
             <p>{{ task.description }}</p>
@@ -19,9 +18,8 @@
 
             <button (click)="viewMembersToTask(task.id)" class="action-button view-members-btn">View Members</button>
           </div>
-=======
-          <strong>{{ task.title }}</strong>
-          <p>{{ task.description }}</p>
+          
+         
 
           <div *ngIf="getTaskDependencyTitle(task)">
             <p>Depends on: <em>{{ getTaskDependencyTitle(task) }}</em></p>
@@ -33,7 +31,6 @@
             <option value="In progress">In progress</option>
             <option value="Completed">Completed</option>
           </select>
->>>>>>> 40770e0b
         </li>
       </ul>
     </div>
