import { Component, OnInit, OnDestroy } from '@angular/core';
import { ActivatedRoute, NavigationEnd, Router } from '@angular/router';
import { ProjectService } from '../../services/project/project.service';
import { Project } from '../../models/project/project';
import { CommonModule, DatePipe } from '@angular/common';
import { FormsModule } from '@angular/forms';
import { TaskService } from '../../services/task/task.service';
import { AuthService } from '../../services/user/auth.service';
import { Subscription } from 'rxjs';
import { HttpClientModule } from '@angular/common/http';

@Component({
  selector: 'app-project-details',
  standalone: true,
  imports: [CommonModule, FormsModule, HttpClientModule],
  providers: [DatePipe],
  templateUrl: './project-details.component.html',
  styleUrls: ['./project-details.component.css']
})
export class ProjectDetailsComponent implements OnInit, OnDestroy {
  project: Project | null = null;
  tasks: any[] = [];
  isLoading = false;
  isManager: boolean = false;
  isMember: boolean = false;
  isAuthenticated: boolean = false;
  showDeleteConfirmation: boolean = false;
  errorMessage: string = '';
  successMessage: string = '';
  private subscription: Subscription = new Subscription();

  constructor(
    private route: ActivatedRoute,
    private projectService: ProjectService,
    private datePipe: DatePipe,
    private router: Router,
    private taskService: TaskService,
    private authService: AuthService
  ) {}

  ngOnInit(): void {
    this.checkUserRole();
    this.listenToRouterEvents();

    const projectId = this.route.snapshot.paramMap.get('id');
    if (projectId) {
      this.loadProjectAndTasks(projectId);
    } else {
      this.errorMessage = 'Invalid Project ID. Redirecting to the projects list.';
      setTimeout(() => {
        this.errorMessage = '';
      }, 5000);
      this.router.navigate(['/projects-list']);
    }
  }

  checkUserRole(): void {
    const role = this.authService.getUserRole();
    this.isAuthenticated = !!role;
    this.isManager = role === 'manager';
    this.isMember = role === 'member';
  }

  listenToRouterEvents(): void {
    this.subscription.add(
      this.router.events.subscribe((event) => {
        if (event instanceof NavigationEnd) {
          this.checkUserRole();
        }
      })
    );
  }

  loadProjectAndTasks(projectId: string): void {
    this.isLoading = true;
    this.projectService.getProjectById(projectId).subscribe(
      (data) => {
        this.project = data;
        this.getTasks(projectId);
      },
      (error) => {
        console.error('Error fetching project details:', error);
        this.isLoading = false;
      }
    );
  }

  getTasks(projectId: string): void {
    this.projectService.getTasksForProject(projectId).subscribe(
      (tasks) => {
        this.tasks = tasks || [];
        this.tasks.forEach(task => {
          task.dependsOn = task.dependsOn || null;
          task.dependencies = []; 
        });
  
        this.tasks.forEach(task => {
          this.taskService.getTaskDependencies(task.id).subscribe({
            next: (deps) => {
              task.dependencies = deps;
            },
            error: (err) => {
              console.error(`Failed to fetch dependencies for task ${task.id}:`, err);
            }
          });
        });
  
        this.isLoading = false;
      },
      (error) => {
        console.error('Error fetching tasks:', error);
        this.isLoading = false;
      }
    );
  }
  

  openAddMembersToTask(taskId: string): void {
    const projectId = this.project?.id;
    if (projectId) {
      this.router.navigate([`/project/${projectId}/task/${taskId}/add-members`]);
    }
  }

  viewMembersToTask(taskId: string): void {
    const projectId = this.project?.id;
    if (projectId) {
      this.router.navigate([`/project/${projectId}/task/${taskId}/members`]);
    } else {
      console.error('Project ID is not available.');
    }
  }

  getTaskDependencyTitle(task: any): string | null {
    if (task.dependsOn) {
      const dependentTask = this.tasks.find(
        t => t.id === task.dependsOn || t.id === task.dependsOn?.toString()
      );
      return dependentTask ? dependentTask.title : 'Dependency not found';
    }
    return null;
  }

  updateTaskStatus(task: any): void {
    if (!task || !task.id || !task.status) {
      this.errorMessage = 'Cannot update task status. Task data is invalid.';
      setTimeout(() => { this.errorMessage = ''; }, 5000);
      task.status = task.previousStatus;  // ⬅ vraćanje starog statusa
      return;
    }
  
    if (task.dependsOn) {
      const dependentTask = this.tasks.find(t => t.id === task.dependsOn);
      if (dependentTask && dependentTask.status === 'Pending' && task.status !== 'Pending') {
        this.errorMessage = `Cannot change status to "${task.status}" because dependent task "${dependentTask.title}" is still Pending.`;
        task.status = task.previousStatus;  // ⬅ vraćanje starog statusa
        setTimeout(() => { this.errorMessage = ''; }, 5000);
        return;
      }
    }
  
    this.taskService.updateTaskStatus(task.id, task.status).subscribe({
      next: () => {
        this.successMessage = `Status for task "${task.title}" successfully updated to "${task.status}".`;
        task.previousStatus = task.status;
        setTimeout(() => { this.successMessage = ''; }, 5000);
        this.getTasks(this.project?.id!);
      },
      error: (err: any) => {
        console.error('Error updating task status:', err);
        this.errorMessage = `Failed to update status for task "${task.title}". Please try again later.`;
  
        task.status = task.previousStatus;  
  
        setTimeout(() => { this.errorMessage = ''; }, 5000);
      }
    });
  }
  

  setDependency(toTaskId: string, fromTaskId: string | null): void {
    console.log('Setting dependency:', { toTaskId, fromTaskId });
    if (!fromTaskId) return;
  
    if (toTaskId === fromTaskId) {
      this.errorMessage = 'A task cannot depend on itself.';
      setTimeout(() => (this.errorMessage = ''), 4000);
      return;
    }
  
    this.taskService.setTaskDependency({ fromTaskId, toTaskId }).subscribe({
      next: (res) => {
        console.log('Dependency set response:', res);
        this.successMessage = 'Task dependency created successfully.';
  
        const task = this.tasks.find(t => t.id === toTaskId);
        if (task) {
          task.dependsOn = fromTaskId;
  
          this.taskService.getTaskDependencies(toTaskId).subscribe({
            next: (deps) => {
              task.dependencies = deps;
            },
            error: (err) => {
              console.error(`Failed to fetch dependencies for task ${toTaskId} after setting dependency:`, err);
            }
          });
        }
  
        setTimeout(() => (this.successMessage = ''), 4000);
      },
      error: (err) => {
        console.error('Error setting task dependency:', err);
  
        if (err.status === 409) {
          const errorMsg = typeof err.error === 'string' ? err.error : (err.error?.error || '');
          if (errorMsg.toLowerCase().includes('cycle')) {
            this.errorMessage = 'Cannot create dependency due to cycle detection.';
          } else if (errorMsg.toLowerCase().includes('dependency already exists')) {
            this.errorMessage = 'Dependency already exists between these tasks.';
          } else {
            this.errorMessage = 'Conflict error occurred.';
          }        
        } else if (err.status === 201) {
          this.successMessage = 'Task dependency created successfully (received 201).';
          this.getTasks(this.project?.id!);
        } else {
          this.errorMessage = 'Failed to create task dependency.';
        }
  
        setTimeout(() => (this.errorMessage = ''), 4000);
  
        const task = this.tasks.find(t => t.id === toTaskId);
        if (task) task.dependsOn = null;
      }
    });
  }
  
  
  goBack(): void {
    window.history.back();
  }

  addTask(): void {
    if (this.project) {
      this.router.navigate(['/add-tasks', { projectId: this.project.id }]);
    }
  }

  viewMembers(): void {
    if (this.project) {
      this.router.navigate(['/remove-members', this.project.id]);
    }
  }

  addMember(): void {
    const projectId = this.project?.id;
    if (projectId) {
      this.router.navigate([`/project/${projectId}/add-members`]);
    }
  }

  confirmDelete(): void {
    this.showDeleteConfirmation = true;
  }

  cancelDelete(): void {
    this.showDeleteConfirmation = false;
  }

  onStatusChangeStart(task: any): void {
    task.previousStatus = task.status;
  }
  
  deleteProject(): void {
    if (!this.project) {
      console.error('No project to delete');
      return;
    }

    this.projectService.deleteProject(this.project.id).subscribe({
      next: () => {
        this.successMessage = 'Project deleted successfully!';
<<<<<<< HEAD
        setTimeout(() => {
          this.successMessage = '';
        }, 5000);

        this.router.navigate(['/users-projects']); 
=======
        setTimeout(() => { this.successMessage = ''; }, 5000);
        this.router.navigate(['/projects-list']);
>>>>>>> 7788a98d
      },
      error: (err) => {
        console.error('Failed to delete project:', err);
        this.errorMessage = 'Failed to delete project. Please try again later.';
        setTimeout(() => { this.errorMessage = ''; }, 5000);
      },
    });

    this.showDeleteConfirmation = false;
  }

  ngOnDestroy(): void {
    this.subscription.unsubscribe();
  }
}
<|MERGE_RESOLUTION|>--- conflicted
+++ resolved
@@ -281,16 +281,11 @@
     this.projectService.deleteProject(this.project.id).subscribe({
       next: () => {
         this.successMessage = 'Project deleted successfully!';
-<<<<<<< HEAD
         setTimeout(() => {
           this.successMessage = '';
         }, 5000);
 
         this.router.navigate(['/users-projects']); 
-=======
-        setTimeout(() => { this.successMessage = ''; }, 5000);
-        this.router.navigate(['/projects-list']);
->>>>>>> 7788a98d
       },
       error: (err) => {
         console.error('Failed to delete project:', err);
