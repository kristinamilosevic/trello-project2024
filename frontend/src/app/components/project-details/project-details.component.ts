--- conflicted
+++ resolved
@@ -3,7 +3,6 @@
 import { ProjectService } from '../../services/project/project.service';
 import { Project } from '../../models/project/project';
 import { CommonModule, DatePipe } from '@angular/common';
-import { Router } from '@angular/router';
 
 
 @Component({
@@ -17,22 +16,12 @@
 export class ProjectDetailsComponent implements OnInit {
   project: Project | null = null;
 
-<<<<<<< HEAD
   constructor(
     private route: ActivatedRoute,
     private projectService: ProjectService,
     private datePipe: DatePipe,
     private router: Router
   ) {}
-=======
- 
-constructor(
-  private route: ActivatedRoute,
-  private projectService: ProjectService,
-  private datePipe: DatePipe,
-  private router: Router
-) {}
->>>>>>> 1efc123e
 
   ngOnInit(): void {
     const projectId = this.route.snapshot.paramMap.get('id');
