--- conflicted
+++ resolved
@@ -44,11 +44,8 @@
       this.loadProjectAndTasks(projectId);
     } else {
       alert('Invalid Project ID. Redirecting to the projects list.');
-<<<<<<< HEAD
-      this.router.navigate(['/projects']);
-=======
+      //this.router.navigate(['/projects']);
       this.router.navigate(['/projects-list']);
->>>>>>> 306da3fd
     }
   }
   checkUserRole(): void {
