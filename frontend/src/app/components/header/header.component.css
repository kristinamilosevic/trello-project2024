--- conflicted
+++ resolved
@@ -78,10 +78,6 @@
   .profile-image:hover {
     transform: scale(1.1); 
     box-shadow: 0 0 10px rgba(0, 0, 0, 0.2); 
-<<<<<<< HEAD
+
   }
-  
-=======
-}
 
->>>>>>> 68f945df
