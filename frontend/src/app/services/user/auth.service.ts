--- conflicted
+++ resolved
@@ -9,11 +9,7 @@
   providedIn: 'root'
 })
 export class AuthService {
-<<<<<<< HEAD
   private apiUrl = 'http://localhost:8001/api/users';
-=======
-  private apiUrl = 'http://localhost:8000/api/users';
->>>>>>> 4456794e
   private loggedIn = new BehaviorSubject<boolean>(this.hasToken());
 
   constructor(private http: HttpClient) {}
