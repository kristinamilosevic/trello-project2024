--- conflicted
+++ resolved
@@ -27,12 +27,8 @@
 
   // Dohvati notifikacije korisnika
   getNotifications(username: string): Observable<any[]> {
-<<<<<<< HEAD
-    return this.http.get<any[]>(`${this.getUrl}?username=${username}`);
-=======
     const headers = this.getAuthHeaders();
     return this.http.get<any[]>(`${this.apiUrl}?username=${username}`, { headers });
->>>>>>> e873ecbd
   }
 
   // Označi notifikaciju kao pročitanu
