import { Injectable } from '@angular/core';
import { HttpClient, HttpHeaders } from '@angular/common/http';
import { catchError, Observable, throwError } from 'rxjs';
import { Project } from '../../models/project/project';

@Injectable({
  providedIn: 'root'
})
export class ProjectService {

<<<<<<< HEAD
  updateTaskStatus(id: any, status: any) {
    throw new Error('Method not implemented.');
  }

  private apiUrl = 'http://localhost:8000/api/projects';


  private mainUrl = 'http://localhost:8000/api';

  private addUrl = 'http://localhost:8000/api/projects/add';
=======
  private apiUrl = 'http://localhost:8003/api/projects';
  private addUrl = 'http://localhost:8003/api/projects/add';
>>>>>>> e873ecbd

  constructor(private http: HttpClient) {}

  // Helper function to get headers with Authorization and Role
  private getHeadersWithRole(): HttpHeaders {
    const token = localStorage.getItem('token');
    const role = localStorage.getItem('role');
    
    if (!token || !role) {
      console.error('Token or Role missing');
      return new HttpHeaders(); // Return empty headers if missing
    }

    return new HttpHeaders({
      'Authorization': `Bearer ${token}`,
      'Role': role, // Add only the role in the header
    });
  }

  // Function to create a project with full headers (including Manager-ID)
  createProject(projectData: { name: string; expectedEndDate: string; minMembers: number; maxMembers: number }): Observable<any> {
<<<<<<< HEAD
    const token = localStorage.getItem('token'); 
    const headers = new HttpHeaders({
      'Content-Type': 'application/json',
      'Authorization': `Bearer ${token}`, 
=======
    const token = localStorage.getItem('token');
    const role = localStorage.getItem('role');
    
    // Check if token and role are available
    if (!token || !role) {
      console.error('Token or Role missing');
      return throwError('Token or Role missing'); // Return error Observable if missing
    }

    // Set headers including Authorization, Role, and Manager-ID
    const headers = new HttpHeaders({
      'Content-Type': 'application/json',
      'Authorization': `Bearer ${token}`, // Add Authorization header
      'Role': role, // Send role in the header
      'Manager-ID': '507f191e810c19729de860ea', // This can be dynamic if needed
>>>>>>> e873ecbd
    });

    return this.http.post(this.addUrl, projectData, { headers }).pipe(
      catchError(error => {
        console.error('Error in creating project:', error); // Log the error
        return throwError('Failed to create project'); // Return error Observable
      })
    );
  }
  

  // Function to get all projects, only with role in the header
  getProjects(): Observable<Project[]> {
    const headers = this.getHeadersWithRole(); // Get headers with only role
    return this.http.get<Project[]>(`${this.apiUrl}/all`, { headers }).pipe(
      catchError(error => {
        console.error('Error fetching projects:', error); // Log the error
        return throwError('Failed to fetch projects'); // Return error Observable
      })
    );
  }

  // Function to get a project by ID, only with role in the header
  getProjectById(id: string): Observable<Project> {
    const headers = this.getHeadersWithRole(); // Get headers with only role
    return this.http.get<Project>(`${this.apiUrl}/${id}`, { headers }).pipe(
      catchError(error => {
        console.error('Error fetching project by ID:', error); // Log the error
        return throwError('Failed to fetch project by ID'); // Return error Observable
      })
    );
  }

  // Function to get tasks for a project, only with role in the header
  getTasksForProject(projectId: string): Observable<any[]> {
    const headers = this.getHeadersWithRole(); // Get headers with only role
    return this.http.get<any[]>(`${this.apiUrl}/${projectId}/tasks`, { headers }).pipe(
      catchError(error => {
        console.error('Error fetching tasks for project:', error); // Log the error
        return throwError('Failed to fetch tasks for project'); // Return error Observable
      })
    );
  }

  // Function to get projects by username, only with role in the header
  getProjectsByUsername(username: string): Observable<Project[]> {
<<<<<<< HEAD
    return this.http.get<Project[]>(`${this.apiUrl}/username/${username}`);
=======
    const headers = this.getHeadersWithRole(); // Get headers with only role
    return this.http.get<Project[]>(`${this.apiUrl}?username=${username}`, { headers }).pipe(
      catchError(error => {
        console.error('Error fetching projects by username:', error); // Log the error
        return throwError('Failed to fetch projects by username'); // Return error Observable
      })
    );
>>>>>>> e873ecbd
  }
}<|MERGE_RESOLUTION|>--- conflicted
+++ resolved
@@ -8,7 +8,6 @@
 })
 export class ProjectService {
 
-<<<<<<< HEAD
   updateTaskStatus(id: any, status: any) {
     throw new Error('Method not implemented.');
   }
@@ -19,10 +18,6 @@
   private mainUrl = 'http://localhost:8000/api';
 
   private addUrl = 'http://localhost:8000/api/projects/add';
-=======
-  private apiUrl = 'http://localhost:8003/api/projects';
-  private addUrl = 'http://localhost:8003/api/projects/add';
->>>>>>> e873ecbd
 
   constructor(private http: HttpClient) {}
 
@@ -44,12 +39,6 @@
 
   // Function to create a project with full headers (including Manager-ID)
   createProject(projectData: { name: string; expectedEndDate: string; minMembers: number; maxMembers: number }): Observable<any> {
-<<<<<<< HEAD
-    const token = localStorage.getItem('token'); 
-    const headers = new HttpHeaders({
-      'Content-Type': 'application/json',
-      'Authorization': `Bearer ${token}`, 
-=======
     const token = localStorage.getItem('token');
     const role = localStorage.getItem('role');
     
@@ -65,7 +54,6 @@
       'Authorization': `Bearer ${token}`, // Add Authorization header
       'Role': role, // Send role in the header
       'Manager-ID': '507f191e810c19729de860ea', // This can be dynamic if needed
->>>>>>> e873ecbd
     });
 
     return this.http.post(this.addUrl, projectData, { headers }).pipe(
@@ -112,16 +100,12 @@
 
   // Function to get projects by username, only with role in the header
   getProjectsByUsername(username: string): Observable<Project[]> {
-<<<<<<< HEAD
-    return this.http.get<Project[]>(`${this.apiUrl}/username/${username}`);
-=======
     const headers = this.getHeadersWithRole(); // Get headers with only role
-    return this.http.get<Project[]>(`${this.apiUrl}?username=${username}`, { headers }).pipe(
+    return this.http.get<Project[]>(`${this.apiUrl}/username/${username}`, { headers }).pipe(
       catchError(error => {
         console.error('Error fetching projects by username:', error); // Log the error
         return throwError('Failed to fetch projects by username'); // Return error Observable
       })
     );
->>>>>>> e873ecbd
   }
 }