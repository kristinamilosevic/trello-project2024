import { Injectable } from '@angular/core';
import { HttpClient, HttpHeaders } from '@angular/common/http';
import { Observable } from 'rxjs';

@Injectable({
  providedIn: 'root'
})

export class TaskService {
  private apiUrl = 'http://localhost:8000/api/tasks';
  private projectUrl = 'http://localhost:8000/api/projects';


  constructor(private http: HttpClient) {}

  createTask(taskData: { projectId: string; title: string; description: string; }): Observable<any> {
    const headers = new HttpHeaders({ 'Content-Type': 'application/json' });
    return this.http.post((`${this.apiUrl}/create`), taskData, { headers });
  }

  getAllTasks(): Observable<any[]> {
    return this.http.get<any[]>(`${this.apiUrl}/all`);
    
  }
  
  getTasksByProject(projectId: string): Observable<any[]> {
    return this.http.get<any[]>(`${this.apiUrl}/project/${projectId}`);
  }

  getTasksForProject(projectId: string): Observable<any[]> {
    return this.http.get<any[]>(`${this.projectUrl}/${projectId}/tasks`);
  }
  
  
  updateTaskStatus(taskId: string, status: string): Observable<any> {
<<<<<<< HEAD
    const url = `${this.apiUrl}/status`; 
    const username = localStorage.getItem('username'); 
    const body = { taskId, status, username }; 
  
    console.log('Sending request to update status:', body);
  
    return this.http.post(url, body, {
      headers: new HttpHeaders({ 'Content-Type': 'application/json' }) 
=======
    const token = localStorage.getItem('token');
    const headers = new HttpHeaders({
      Authorization: `Bearer ${token}`,
      'Content-Type': 'application/json',
>>>>>>> 306da3fd
    });
  
    const body = { taskId, status };
    return this.http.post(`${this.apiUrl}/status`, body, { headers });
  }
<<<<<<< HEAD


=======
  
  // Dohvati dostupne članove za dodavanje na task
>>>>>>> 306da3fd
  getAvailableMembers(projectId: string, taskId: string): Observable<any[]> {
    const apiUrl = `http://localhost:8002/api/tasks/${taskId}/project/${projectId}/available-members`;
    return this.http.get<any[]>(apiUrl);
  }
  

  addMembersToTask(taskId: string, members: any[]): Observable<any> {
    const apiUrl = `http://localhost:8002/api/tasks/${taskId}/add-members`;
    return this.http.post(apiUrl, members);
  }
  
  getTaskMembers(taskId: string): Observable<any> {
    const apiUrl = `http://localhost:8002/api/tasks/${taskId}/members`;
    return this.http.get(apiUrl);
  }

  removeMemberFromTask(taskId: string, memberId: string): Observable<any> {
    const apiUrl = `http://localhost:8002/api/tasks/${taskId}/members/${memberId}`;  
    const token = localStorage.getItem('token');  

    const headers = new HttpHeaders().set('Authorization', `Bearer ${token}`).set('Content-Type', 'application/json');  

    return this.http.delete(apiUrl, { headers });
}

  
}<|MERGE_RESOLUTION|>--- conflicted
+++ resolved
@@ -33,7 +33,6 @@
   
   
   updateTaskStatus(taskId: string, status: string): Observable<any> {
-<<<<<<< HEAD
     const url = `${this.apiUrl}/status`; 
     const username = localStorage.getItem('username'); 
     const body = { taskId, status, username }; 
@@ -42,24 +41,9 @@
   
     return this.http.post(url, body, {
       headers: new HttpHeaders({ 'Content-Type': 'application/json' }) 
-=======
-    const token = localStorage.getItem('token');
-    const headers = new HttpHeaders({
-      Authorization: `Bearer ${token}`,
-      'Content-Type': 'application/json',
->>>>>>> 306da3fd
     });
-  
-    const body = { taskId, status };
-    return this.http.post(`${this.apiUrl}/status`, body, { headers });
   }
-<<<<<<< HEAD
 
-
-=======
-  
-  // Dohvati dostupne članove za dodavanje na task
->>>>>>> 306da3fd
   getAvailableMembers(projectId: string, taskId: string): Observable<any[]> {
     const apiUrl = `http://localhost:8002/api/tasks/${taskId}/project/${projectId}/available-members`;
     return this.http.get<any[]>(apiUrl);
