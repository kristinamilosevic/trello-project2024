import { NgModule } from '@angular/core';
import { RouterModule, Routes } from '@angular/router';
import { AddTasksComponent } from './components/add-tasks/add-tasks.component';
import { AddProjectsComponent } from './components/add-projects/add-projects.component';
import { RemoveMembersComponent } from './components/remove-members/remove-members.component';
import { AddMembersComponent } from './components/add-members/add-members.component';
import { ProjectListComponent } from './components/project-list/project-list.component';
import { ProjectDetailsComponent } from './components/project-details/project-details.component';
import { TaskListComponent } from './components/task-list/task-list.component';
import { RegisterComponent } from './components/register/register.component';
<<<<<<< HEAD
import { DeleteAccountComponent } from './components/delete-account/delete-account.component';
=======
import { LoginComponent } from './components/login/login.component';
>>>>>>> 75494aad


// export const routes: Routes = [
//   { path: 'add-tasks', component: AddTasksComponent },
//   { path: 'remove-members', component: RemoveMembersComponent },
//   { path: 'add-projects', component: AddProjectsComponent }, 
//   { path: '', redirectTo: '/add-projects', pathMatch: 'full' }, 
//   { path: 'add-members', component: AddMembersComponent },
//   { path: 'add-projects', component: AddProjectsComponent },
//   { path: 'add-members', component: AddMembersComponent },
//   { path: 'projects-list', component: ProjectListComponent },
//   { path: 'project/:id', component: ProjectDetailsComponent }, 
//   { path: '', redirectTo: '/projects-list', pathMatch: 'full' },
//   { path: 'add-projects', component: AddProjectsComponent }, 
//   { path: '', redirectTo: '/add-projects', pathMatch: 'full' }, 
//   { path: 'add-members', component: AddMembersComponent },
//   { path: 'task-list', component: TaskListComponent },

// ];

export const routes: Routes = [
  { path: 'add-tasks', component: AddTasksComponent },
  { path: 'remove-members', component: RemoveMembersComponent },
  { path: 'remove-members/:id', component: RemoveMembersComponent },
  { path: 'add-projects', component: AddProjectsComponent }, 
  { path: '', redirectTo: '/add-projects', pathMatch: 'full' },
  { path: 'project/:id/add-members', component: AddMembersComponent },
  { path: 'projects-list', component: ProjectListComponent },

  { path: 'project/:id', component: ProjectDetailsComponent },

  { path: 'project/:id', component: ProjectDetailsComponent }, 
  { path: '', redirectTo: '/projects-list', pathMatch: 'full' },
  { path: 'task-list', component: TaskListComponent },
  { path: '', redirectTo: '/projects-list', pathMatch: 'full' }, 
  { path: 'register', component: RegisterComponent },
<<<<<<< HEAD
  { path: 'delete-account/:managerId', component: DeleteAccountComponent },
  
=======
  { path: 'login', component: LoginComponent }, // Ruta za login
  { path: '', redirectTo: '/login', pathMatch: 'full' }
>>>>>>> 75494aad
];

@NgModule({
  imports: [RouterModule.forRoot(routes)],
  exports: [RouterModule],
})
export class AppRoutingModule {}




<|MERGE_RESOLUTION|>--- conflicted
+++ resolved
@@ -8,11 +8,10 @@
 import { ProjectDetailsComponent } from './components/project-details/project-details.component';
 import { TaskListComponent } from './components/task-list/task-list.component';
 import { RegisterComponent } from './components/register/register.component';
-<<<<<<< HEAD
 import { DeleteAccountComponent } from './components/delete-account/delete-account.component';
-=======
 import { LoginComponent } from './components/login/login.component';
->>>>>>> 75494aad
+
+
 
 
 // export const routes: Routes = [
@@ -49,13 +48,13 @@
   { path: 'task-list', component: TaskListComponent },
   { path: '', redirectTo: '/projects-list', pathMatch: 'full' }, 
   { path: 'register', component: RegisterComponent },
-<<<<<<< HEAD
-  { path: 'delete-account/:managerId', component: DeleteAccountComponent },
+
+  { path: 'delete-account', component: DeleteAccountComponent },
   
-=======
+
   { path: 'login', component: LoginComponent }, // Ruta za login
   { path: '', redirectTo: '/login', pathMatch: 'full' }
->>>>>>> 75494aad
+
 ];
 
 @NgModule({
