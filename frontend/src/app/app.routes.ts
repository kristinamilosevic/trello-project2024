--- conflicted
+++ resolved
@@ -29,20 +29,17 @@
 
 export const routes: Routes = [
   { path: 'add-tasks', component: AddTasksComponent },
-<<<<<<< HEAD
   { path: 'remove-members', component: RemoveMembersComponent },
-=======
   { path: 'remove-members/:id', component: RemoveMembersComponent },
   { path: 'add-projects', component: AddProjectsComponent }, 
   { path: '', redirectTo: '/add-projects', pathMatch: 'full' }, 
   { path: 'add-members', component: AddMembersComponent },
->>>>>>> ddee606e
   { path: 'add-projects', component: AddProjectsComponent },
   { path: 'add-members', component: AddMembersComponent },
   { path: 'projects-list', component: ProjectListComponent },
   { path: 'project/:id', component: ProjectDetailsComponent },
   { path: 'task-list', component: TaskListComponent },
-  { path: '', redirectTo: '/projects-list', pathMatch: 'full' }, // Postavi ovu rutu kao početnu
+  { path: '', redirectTo: '/projects-list', pathMatch: 'full' }, 
 ];
 
 @NgModule({
