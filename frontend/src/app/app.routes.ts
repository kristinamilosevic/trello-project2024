--- conflicted
+++ resolved
@@ -35,12 +35,11 @@
   { path: '', redirectTo: '/add-projects', pathMatch: 'full' },
   { path: 'project/:id/add-members', component: AddMembersComponent },
   { path: 'projects-list', component: ProjectListComponent },
-<<<<<<< HEAD
+
   { path: 'project/:id', component: ProjectDetailsComponent },
-=======
+
   { path: 'project/:id', component: ProjectDetailsComponent }, 
   { path: '', redirectTo: '/projects-list', pathMatch: 'full' },
->>>>>>> 1efc123e
   { path: 'task-list', component: TaskListComponent },
   { path: '', redirectTo: '/projects-list', pathMatch: 'full' }, 
 ];
