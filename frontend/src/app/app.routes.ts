--- conflicted
+++ resolved
@@ -92,15 +92,10 @@
 
   // Ostale rute
   { path: 'verify', component: VerifyCodeComponent },
-<<<<<<< HEAD
   { path: 'magic-login', component: LoginComponent },
   { path: 'users-profile', component: UsersProfileComponent },
-  { path: 'change-password',component:ChangePasswordComponent }
-=======
-
-  // Fallback ruta za nepostojeće stranice
+  { path: 'change-password',component:ChangePasswordComponent },
   { path: '**', redirectTo: '/projects-list' },
->>>>>>> 71138ec2
 ];
 
 
